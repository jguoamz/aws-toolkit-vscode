{
    "name": "aws-toolkit-vscode",
    "displayName": "AWS Toolkit",
    "description": "Including CodeWhisperer, CodeCatalyst, and support for Lambda, S3, CloudWatch Logs, and many other services",
    "version": "1.98.0-SNAPSHOT",
    "extensionKind": [
        "workspace"
    ],
    "publisher": "amazonwebservices",
    "license": "Apache-2.0",
    "repository": {
        "type": "git",
        "url": "https://github.com/aws/aws-toolkit-vscode"
    },
    "engines": {
        "npm": "^10.1.0",
        "vscode": "^1.68.0"
    },
    "icon": "resources/marketplace/aws-icon-256x256.png",
    "bugs": {
        "url": "https://github.com/aws/aws-toolkit-vscode/issues"
    },
    "galleryBanner": {
        "color": "#FF9900",
        "theme": "light"
    },
    "categories": [
        "Debuggers",
        "Linters",
        "Other"
    ],
    "keywords": [
        "Lambda",
        "CodeCatalyst",
        "CodeWhisperer",
        "Code",
        "Whisperer"
    ],
    "preview": false,
    "qna": "https://github.com/aws/aws-toolkit-vscode/issues",
    "activationEvents": [
        "onStartupFinished",
        "onDebugResolve:aws-sam",
        "onView:aws.codeWhisperer.securityPanel",
        "onDebugInitialConfigurations",
        "onLanguage:javascript",
        "onLanguage:java",
        "onLanguage:python",
        "onLanguage:csharp",
        "onLanguage:yaml",
        "onFileSystem:s3",
        "onFileSystem:s3-readonly",
        "onCommand:aws.codeWhisperer.accept"
    ],
    "main": "./dist/src/main",
    "browser": "./dist/src/extensionWeb",
    "contributes": {
        "configuration": {
            "type": "object",
            "title": "%AWS.productName%",
            "cloud9": {
                "cn": {
                    "title": "%AWS.productName.cn%"
                }
            },
            "properties": {
                "aws.profile": {
                    "type": "string",
                    "deprecationMessage": "The current profile is now stored internally by the Toolkit.",
                    "description": "%AWS.configuration.profileDescription%"
                },
                "aws.ecs.openTerminalCommand": {
                    "type": "string",
                    "default": "/bin/sh",
                    "markdownDescription": "%AWS.configuration.description.ecs.openTerminalCommand%"
                },
                "aws.iot.maxItemsPerPage": {
                    "type": "number",
                    "default": 100,
                    "minimum": 1,
                    "maximum": 250,
                    "markdownDescription": "%AWS.configuration.description.iot.maxItemsPerPage%"
                },
                "aws.s3.maxItemsPerPage": {
                    "type": "number",
                    "default": 300,
                    "minimum": 3,
                    "maximum": 1000,
                    "markdownDescription": "%AWS.configuration.description.s3.maxItemsPerPage%"
                },
                "aws.samcli.location": {
                    "type": "string",
                    "scope": "machine",
                    "default": "",
                    "markdownDescription": "%AWS.configuration.description.samcli.location%"
                },
                "aws.samcli.lambdaTimeout": {
                    "type": "number",
                    "default": 90000,
                    "markdownDescription": "%AWS.configuration.description.samcli.lambdaTimeout%"
                },
                "aws.samcli.legacyDeploy": {
                    "type": "boolean",
                    "default": false,
                    "markdownDescription": "%AWS.configuration.description.samcli.legacyDeploy%"
                },
                "aws.logLevel": {
                    "type": "string",
                    "default": "info",
                    "enum": [
                        "error",
                        "warn",
                        "info",
                        "verbose",
                        "debug"
                    ],
                    "enumDescriptions": [
                        "Errors Only",
                        "Errors and Warnings",
                        "Errors, Warnings, and Info",
                        "Errors, Warnings, Info, and Verbose",
                        "Errors, Warnings, Info, Verbose, and Debug"
                    ],
                    "markdownDescription": "%AWS.configuration.description.logLevel%",
                    "cloud9": {
                        "cn": {
                            "markdownDescription": "%AWS.configuration.description.logLevel.cn%"
                        }
                    }
                },
                "aws.telemetry": {
                    "type": "boolean",
                    "default": true,
                    "markdownDescription": "%AWS.configuration.description.telemetry%",
                    "cloud9": {
                        "cn": {
                            "markdownDescription": "%AWS.configuration.description.telemetry.cn%"
                        }
                    }
                },
                "aws.stepfunctions.asl.format.enable": {
                    "type": "boolean",
                    "scope": "window",
                    "default": true,
                    "description": "%AWS.stepFunctions.asl.format.enable.desc%"
                },
                "aws.stepfunctions.asl.maxItemsComputed": {
                    "type": "number",
                    "default": 5000,
                    "description": "%AWS.stepFunctions.asl.maxItemsComputed.desc%"
                },
                "aws.ssmDocument.ssm.maxItemsComputed": {
                    "type": "number",
                    "default": 5000,
                    "description": "%AWS.ssmDocument.ssm.maxItemsComputed.desc%"
                },
                "aws.cwl.limit": {
                    "type": "number",
                    "default": 10000,
                    "description": "%AWS.cwl.limit.desc%",
                    "maximum": 10000
                },
                "aws.samcli.manuallySelectedBuckets": {
                    "type": "object",
                    "description": "%AWS.samcli.deploy.bucket.recentlyUsed%",
                    "default": []
                },
                "aws.samcli.enableCodeLenses": {
                    "type": "boolean",
                    "description": "%AWS.configuration.enableCodeLenses%",
                    "default": false
                },
                "aws.suppressPrompts": {
                    "type": "object",
                    "description": "%AWS.configuration.description.suppressPrompts%",
                    "default": {},
                    "properties": {
                        "apprunnerNotifyPricing": {
                            "type": "boolean",
                            "default": false
                        },
                        "apprunnerNotifyPause": {
                            "type": "boolean",
                            "default": false
                        },
                        "ecsRunCommand": {
                            "type": "boolean",
                            "default": false
                        },
                        "ecsRunCommandEnable": {
                            "type": "boolean",
                            "default": false
                        },
                        "ecsRunCommandDisable": {
                            "type": "boolean",
                            "default": false
                        },
                        "regionAddAutomatically": {
                            "type": "boolean",
                            "default": false
                        },
                        "yamlExtPrompt": {
                            "type": "boolean",
                            "default": false
                        },
                        "fileViewerEdit": {
                            "type": "boolean",
                            "default": false
                        },
                        "createCredentialsProfile": {
                            "type": "boolean",
                            "default": false
                        },
                        "samcliConfirmDevStack": {
                            "type": "boolean",
                            "default": false
                        },
                        "remoteConnected": {
                            "type": "boolean",
                            "default": false
                        },
                        "codeWhispererNewWelcomeMessage": {
                            "type": "boolean",
                            "default": false
                        },
                        "codeWhispererConnectionExpired": {
                            "type": "boolean",
                            "default": false
                        }
                    },
                    "additionalProperties": false
                },
                "aws.experiments": {
                    "type": "object",
                    "markdownDescription": "%AWS.configuration.description.experiments%",
                    "default": {
                        "jsonResourceModification": false
                    },
                    "properties": {
                        "jsonResourceModification": {
                            "type": "boolean",
                            "default": false
                        }
                    },
                    "additionalProperties": false
                },
                "aws.codeWhisperer.includeSuggestionsWithCodeReferences": {
                    "type": "boolean",
                    "description": "%AWS.configuration.description.codewhisperer%",
                    "default": true
                },
                "aws.codeWhisperer.importRecommendation": {
                    "type": "boolean",
                    "description": "%AWS.configuration.description.codewhisperer.importRecommendation%",
                    "default": true
                },
                "aws.codeWhisperer.shareCodeWhispererContentWithAWS": {
                    "type": "boolean",
                    "markdownDescription": "%AWS.configuration.description.codewhisperer.shareCodeWhispererContentWithAWS%",
                    "default": true,
                    "scope": "application"
                },
                "aws.codeWhisperer.javaCompilationOutput": {
                    "type": "string",
                    "default": "",
                    "description": "Provide the ABSOLUTE path which is used to store java project compilation results."
                },
                "aws.resources.enabledResources": {
                    "type": "array",
                    "description": "%AWS.configuration.description.resources.enabledResources%",
                    "items": {
                        "type": "string"
                    }
                },
                "aws.lambda.recentlyUploaded": {
                    "type": "object",
                    "description": "%AWS.configuration.description.lambda.recentlyUploaded%",
                    "default": []
                },
                "aws.weaverBird.region": {
                    "type": "string",
                    "default": "Gamma-IAD",
                    "description": "AWS region to use during the invocation.",
                    "enum": [
                        "Alpha-PDX",
                        "Gamma-IAD",
                        "Gamma-PDX"
                    ]
                }
            }
        },
        "debuggers": [
            {
                "type": "aws-sam",
                "when": "isCloud9 || !isWeb",
                "label": "%AWS.configuration.description.awssam.debug.label%",
                "configurationAttributes": {
                    "direct-invoke": {
                        "$schema": "http://json-schema.org/draft-07/schema#",
                        "title": "AwsSamDebuggerConfiguration",
                        "additionalProperties": false,
                        "properties": {
                            "aws": {
                                "title": "AWS Connection",
                                "description": "%AWS.configuration.description.awssam.debug.aws%",
                                "properties": {
                                    "credentials": {
                                        "description": "%AWS.configuration.description.awssam.debug.credentials%",
                                        "type": "string",
                                        "cloud9": {
                                            "cn": {
                                                "description": "%AWS.configuration.description.awssam.debug.credentials.cn%"
                                            }
                                        }
                                    },
                                    "region": {
                                        "description": "%AWS.configuration.description.awssam.debug.region%",
                                        "type": "string"
                                    }
                                },
                                "additionalProperties": false,
                                "type": "object"
                            },
                            "invokeTarget": {
                                "oneOf": [
                                    {
                                        "title": "Template Target Properties",
                                        "description": "%AWS.configuration.description.awssam.debug.invokeTarget%",
                                        "properties": {
                                            "templatePath": {
                                                "description": "%AWS.configuration.description.awssam.debug.templatePath%",
                                                "type": "string"
                                            },
                                            "logicalId": {
                                                "description": "%AWS.configuration.description.awssam.debug.logicalId%",
                                                "type": "string"
                                            },
                                            "target": {
                                                "description": "%AWS.configuration.description.awssam.debug.target%",
                                                "type": "string",
                                                "enum": [
                                                    "template"
                                                ]
                                            }
                                        },
                                        "additionalProperties": false,
                                        "required": [
                                            "templatePath",
                                            "logicalId",
                                            "target"
                                        ],
                                        "type": "object"
                                    },
                                    {
                                        "title": "Code Target Properties",
                                        "description": "%AWS.configuration.description.awssam.debug.invokeTarget%",
                                        "properties": {
                                            "lambdaHandler": {
                                                "description": "%AWS.configuration.description.awssam.debug.lambdaHandler%",
                                                "type": "string"
                                            },
                                            "projectRoot": {
                                                "description": "%AWS.configuration.description.awssam.debug.projectRoot%",
                                                "type": "string"
                                            },
                                            "target": {
                                                "description": "%AWS.configuration.description.awssam.debug.target%",
                                                "type": "string",
                                                "enum": [
                                                    "code"
                                                ]
                                            },
                                            "architecture": {
                                                "description": "%AWS.configuration.description.awssam.debug.architecture%",
                                                "type": "string",
                                                "enum": [
                                                    "x86_64",
                                                    "arm64"
                                                ]
                                            }
                                        },
                                        "additionalProperties": false,
                                        "required": [
                                            "lambdaHandler",
                                            "projectRoot",
                                            "target"
                                        ],
                                        "type": "object"
                                    },
                                    {
                                        "title": "API Target Properties",
                                        "description": "%AWS.configuration.description.awssam.debug.invokeTarget%",
                                        "properties": {
                                            "templatePath": {
                                                "description": "%AWS.configuration.description.awssam.debug.templatePath%",
                                                "type": "string"
                                            },
                                            "logicalId": {
                                                "description": "%AWS.configuration.description.awssam.debug.logicalId%",
                                                "type": "string"
                                            },
                                            "target": {
                                                "description": "%AWS.configuration.description.awssam.debug.target%",
                                                "type": "string",
                                                "enum": [
                                                    "api"
                                                ]
                                            }
                                        },
                                        "additionalProperties": false,
                                        "required": [
                                            "templatePath",
                                            "logicalId",
                                            "target"
                                        ],
                                        "type": "object"
                                    }
                                ]
                            },
                            "lambda": {
                                "title": "Lambda Properties",
                                "description": "%AWS.configuration.description.awssam.debug.lambda%",
                                "properties": {
                                    "environmentVariables": {
                                        "description": "%AWS.configuration.description.awssam.debug.envvars%",
                                        "additionalProperties": {
                                            "type": [
                                                "string"
                                            ]
                                        },
                                        "type": "object"
                                    },
                                    "payload": {
                                        "description": "%AWS.configuration.description.awssam.debug.event%",
                                        "properties": {
                                            "json": {
                                                "description": "%AWS.configuration.description.awssam.debug.event.json%",
                                                "type": "object"
                                            },
                                            "path": {
                                                "description": "%AWS.configuration.description.awssam.debug.event.path%",
                                                "type": "string"
                                            }
                                        },
                                        "additionalProperties": false,
                                        "type": "object"
                                    },
                                    "memoryMb": {
                                        "description": "%AWS.configuration.description.awssam.debug.memoryMb%",
                                        "type": "number"
                                    },
                                    "runtime": {
                                        "description": "%AWS.configuration.description.awssam.debug.runtime%",
                                        "type": "string"
                                    },
                                    "timeoutSec": {
                                        "description": "%AWS.configuration.description.awssam.debug.timeout%",
                                        "type": "number"
                                    },
                                    "pathMappings": {
                                        "type:": "array",
                                        "items": {
                                            "title": "Path Mapping",
                                            "type": "object",
                                            "properties": {
                                                "localRoot": {
                                                    "type": "string"
                                                },
                                                "remoteRoot": {
                                                    "type": "string"
                                                }
                                            },
                                            "additionalProperties": false,
                                            "required": [
                                                "localRoot",
                                                "remoteRoot"
                                            ]
                                        }
                                    }
                                },
                                "additionalProperties": false,
                                "type": "object"
                            },
                            "sam": {
                                "title": "SAM CLI Properties",
                                "description": "%AWS.configuration.description.awssam.debug.sam%",
                                "properties": {
                                    "buildArguments": {
                                        "description": "%AWS.configuration.description.awssam.debug.buildArguments%",
                                        "type": "array",
                                        "items": {
                                            "type": "string"
                                        }
                                    },
                                    "buildDir": {
                                        "description": "%AWS.configuration.description.awssam.debug.buildDir%",
                                        "type": "string"
                                    },
                                    "containerBuild": {
                                        "description": "%AWS.configuration.description.awssam.debug.containerBuild%",
                                        "type": "boolean"
                                    },
                                    "dockerNetwork": {
                                        "description": "%AWS.configuration.description.awssam.debug.dockerNetwork%",
                                        "type": "string"
                                    },
                                    "localArguments": {
                                        "description": "%AWS.configuration.description.awssam.debug.localArguments%",
                                        "type": "array",
                                        "items": {
                                            "type": "string"
                                        }
                                    },
                                    "skipNewImageCheck": {
                                        "description": "%AWS.configuration.description.awssam.debug.skipNewImageCheck%",
                                        "type": "boolean"
                                    },
                                    "template": {
                                        "description": "%AWS.configuration.description.awssam.debug.template%",
                                        "properties": {
                                            "parameters": {
                                                "description": "%AWS.configuration.description.awssam.debug.templateParameters%",
                                                "additionalProperties": {
                                                    "type": [
                                                        "string",
                                                        "number"
                                                    ]
                                                },
                                                "type": "object"
                                            }
                                        },
                                        "type": "object",
                                        "additionalProperties": false
                                    }
                                },
                                "additionalProperties": false,
                                "type": "object"
                            },
                            "api": {
                                "title": "API Gateway Properties",
                                "description": "%AWS.configuration.description.awssam.debug.api%",
                                "properties": {
                                    "path": {
                                        "description": "%AWS.configuration.description.awssam.debug.api.path%",
                                        "type": "string"
                                    },
                                    "httpMethod": {
                                        "description": "%AWS.configuration.description.awssam.debug.api.httpMethod%",
                                        "type": "string",
                                        "enum": [
                                            "delete",
                                            "get",
                                            "head",
                                            "options",
                                            "patch",
                                            "post",
                                            "put"
                                        ]
                                    },
                                    "payload": {
                                        "description": "%AWS.configuration.description.awssam.debug.event%",
                                        "properties": {
                                            "json": {
                                                "description": "%AWS.configuration.description.awssam.debug.event.json%",
                                                "type": "object"
                                            },
                                            "path": {
                                                "description": "%AWS.configuration.description.awssam.debug.event.path%",
                                                "type": "string"
                                            }
                                        },
                                        "additionalProperties": false,
                                        "type": "object"
                                    },
                                    "headers": {
                                        "description": "%AWS.configuration.description.awssam.debug.api.headers%",
                                        "type": "object",
                                        "additionalProperties": {
                                            "type": "string"
                                        }
                                    },
                                    "querystring": {
                                        "description": "%AWS.configuration.description.awssam.debug.api.queryString%",
                                        "type": "string"
                                    },
                                    "stageVariables": {
                                        "description": "%AWS.configuration.description.awssam.debug.api.stageVariables%",
                                        "type": "object",
                                        "additionalProperties": {
                                            "type": "string"
                                        }
                                    },
                                    "clientCertificateId": {
                                        "description": "%AWS.configuration.description.awssam.debug.api.clientCertId%",
                                        "type": "string"
                                    }
                                },
                                "additionalProperties": false,
                                "required": [
                                    "path",
                                    "httpMethod"
                                ],
                                "type": "object"
                            }
                        },
                        "required": [
                            "invokeTarget"
                        ],
                        "type": "object"
                    }
                },
                "configurationSnippets": [
                    {
                        "label": "%AWS.configuration.description.awssam.debug.snippets.lambdaCode.label%",
                        "description": "%AWS.configuration.description.awssam.debug.snippets.lambdaCode.description%",
                        "body": {
                            "type": "aws-sam",
                            "request": "direct-invoke",
                            "name": "${3:Invoke Lambda}",
                            "invokeTarget": {
                                "target": "code",
                                "lambdaHandler": "${1:Function Handler}",
                                "projectRoot": "^\"\\${workspaceFolder}\""
                            },
                            "lambda": {
                                "runtime": "${2:Lambda Runtime}",
                                "payload": {
                                    "json": {}
                                }
                            }
                        },
                        "cloud9": {
                            "cn": {
                                "label": "%AWS.configuration.description.awssam.debug.snippets.lambdaCode.label.cn%",
                                "description": "%AWS.configuration.description.awssam.debug.snippets.lambdaCode.description.cn%"
                            }
                        }
                    },
                    {
                        "label": "%AWS.configuration.description.awssam.debug.snippets.lambdaTemplate.label%",
                        "description": "%AWS.configuration.description.awssam.debug.snippets.lambdaTemplate.description%",
                        "body": {
                            "type": "aws-sam",
                            "request": "direct-invoke",
                            "name": "${3:Invoke Lambda}",
                            "invokeTarget": {
                                "target": "template",
                                "templatePath": "${1:Template Location}",
                                "logicalId": "${2:Function Logical ID}"
                            },
                            "lambda": {
                                "payload": {
                                    "json": {}
                                }
                            }
                        },
                        "cloud9": {
                            "cn": {
                                "label": "%AWS.configuration.description.awssam.debug.snippets.lambdaTemplate.label.cn%",
                                "description": "%AWS.configuration.description.awssam.debug.snippets.lambdaTemplate.description.cn%"
                            }
                        }
                    },
                    {
                        "label": "%AWS.configuration.description.awssam.debug.snippets.api.label%",
                        "description": "%AWS.configuration.description.awssam.debug.snippets.api.description%",
                        "body": {
                            "type": "aws-sam",
                            "request": "direct-invoke",
                            "name": "${5:Invoke Lambda with API Gateway}",
                            "invokeTarget": {
                                "target": "api",
                                "templatePath": "${1:Template Location}",
                                "logicalId": "${2:Function Logical ID}"
                            },
                            "api": {
                                "path": "${3:Path}",
                                "httpMethod": "${4:Method}",
                                "payload": {
                                    "json": {}
                                }
                            }
                        },
                        "cloud9": {
                            "cn": {
                                "label": "%AWS.configuration.description.awssam.debug.snippets.api.label.cn%",
                                "description": "%AWS.configuration.description.awssam.debug.snippets.api.description.cn%"
                            }
                        }
                    }
                ]
            }
        ],
        "viewsContainers": {
            "activitybar": [
                {
                    "id": "aws-explorer",
                    "title": "%AWS.title%",
                    "icon": "resources/aws-logo.svg",
                    "cloud9": {
                        "cn": {
                            "title": "%AWS.title.cn%",
                            "icon": "resources/aws-cn-logo.svg"
                        }
                    }
                },
                {
                    "id": "awsq",
                    "title": "%AWS.q.title%",
                    "icon": "resources/awsq-logo.svg"
                }
            ],
            "panel": [
                {
                    "id": "aws-codewhisperer-reference-log",
                    "title": "CodeWhisperer Reference Log",
                    "icon": "media/aws-logo.svg"
                }
            ]
        },
        "views": {
            "awsq": [
                {
                    "type": "webview",
                    "id": "aws.AWSQChatView",
                    "name": "%AWS.q.chat%"
                }
            ],
            "aws-explorer": [
                {
                    "id": "aws.explorer",
                    "name": "%AWS.lambda.explorerTitle%",
                    "when": "isCloud9 || !isWeb"
                },
                {
                    "id": "aws.developerTools",
                    "name": "%AWS.developerTools.explorerTitle%"
                }
            ],
            "aws-codewhisperer-reference-log": [
                {
                    "type": "webview",
                    "id": "aws.codeWhisperer.referenceLog",
                    "name": ""
                }
            ]
        },
        "submenus": [
            {
                "id": "aws.auth",
                "label": "%AWS.submenu.auth.title%",
                "icon": "$(ellipsis)",
                "when": "isCloud9 || !isWeb"
            },
            {
                "id": "aws.codewhisperer.submenu",
                "label": "%AWS.codewhisperer.submenu.title%",
                "icon": "$(ellipsis)"
            },
            {
                "label": "%AWS.submenu.awsqEditorContextSubmenu.title%",
                "id": "awsqEditorContextSubmenu"
            },
            {
                "id": "aws.codecatalyst.submenu",
                "label": "%AWS.codecatalyst.submenu.title%",
                "icon": "$(ellipsis)",
                "when": "isCloud9 || !isWeb"
            }
        ],
        "menus": {
            "commandPalette": [
                {
                    "command": "aws.apig.copyUrl",
                    "when": "false"
                },
                {
                    "command": "aws.apig.invokeRemoteRestApi",
                    "when": "false"
                },
                {
                    "command": "aws.deleteCloudFormation",
                    "when": "false"
                },
                {
                    "command": "aws.downloadStateMachineDefinition",
                    "when": "false"
                },
                {
                    "command": "aws.ecr.createRepository",
                    "when": "false"
                },
                {
                    "command": "aws.executeStateMachine",
                    "when": "false"
                },
                {
                    "command": "aws.copyArn",
                    "when": "false"
                },
                {
                    "command": "aws.copyName",
                    "when": "false"
                },
                {
                    "command": "aws.listCommands",
                    "when": "false"
                },
                {
                    "command": "aws.codecatalyst.listCommands",
                    "when": "false"
                },
                {
                    "command": "aws.codecatalyst.openDevEnv",
                    "when": "!isCloud9"
                },
                {
                    "command": "aws.codecatalyst.createDevEnv",
                    "when": "!isCloud9"
                },
                {
                    "command": "aws.codewhisperer.signout",
                    "when": "false"
                },
                {
                    "command": "aws.downloadSchemaItemCode",
                    "when": "false"
                },
                {
                    "command": "aws.deleteLambda",
                    "when": "false"
                },
                {
                    "command": "aws.downloadLambda",
                    "when": "false"
                },
                {
                    "command": "aws.invokeLambda",
                    "when": "false"
                },
                {
                    "command": "aws.copyLambdaUrl",
                    "when": "false"
                },
                {
                    "command": "aws.viewSchemaItem",
                    "when": "false"
                },
                {
                    "command": "aws.searchSchema",
                    "when": "false"
                },
                {
                    "command": "aws.searchSchemaPerRegistry",
                    "when": "false"
                },
                {
                    "command": "aws.refreshAwsExplorer",
                    "when": "false"
                },
                {
                    "command": "aws.cdk.refresh",
                    "when": "false"
                },
                {
                    "command": "aws.cdk.viewDocs",
                    "when": "false"
                },
                {
                    "command": "aws.ssmDocument.openLocalDocument",
                    "when": "false"
                },
                {
                    "command": "aws.ssmDocument.openLocalDocumentJson",
                    "when": "false"
                },
                {
                    "command": "aws.ssmDocument.openLocalDocumentYaml",
                    "when": "false"
                },
                {
                    "command": "aws.ssmDocument.deleteDocument",
                    "when": "false"
                },
                {
                    "command": "aws.ssmDocument.updateDocumentVersion",
                    "when": "false"
                },
                {
                    "command": "aws.copyLogResource",
                    "when": "resourceScheme == aws-cwl"
                },
                {
                    "command": "aws.saveCurrentLogDataContent",
                    "when": "resourceScheme == aws-cwl"
                },
                {
                    "command": "aws.s3.editFile",
                    "when": "resourceScheme == s3-readonly"
                },
                {
                    "command": "aws.cwl.viewLogStream",
                    "when": "false"
                },
                {
                    "command": "aws.cwl.changeFilterPattern",
                    "when": "false"
                },
                {
                    "command": "aws.cwl.changeTimeFilter",
                    "when": "false"
                },
                {
                    "command": "aws.ecr.deleteRepository",
                    "when": "false"
                },
                {
                    "command": "aws.ecr.copyTagUri",
                    "when": "false"
                },
                {
                    "command": "aws.ecr.copyRepositoryUri",
                    "when": "false"
                },
                {
                    "command": "aws.ecr.deleteTag",
                    "when": "false"
                },
                {
                    "command": "aws.iot.createThing",
                    "when": "false"
                },
                {
                    "command": "aws.iot.deleteThing",
                    "when": "false"
                },
                {
                    "command": "aws.iot.createCert",
                    "when": "false"
                },
                {
                    "command": "aws.iot.deleteCert",
                    "when": "false"
                },
                {
                    "command": "aws.iot.attachCert",
                    "when": "false"
                },
                {
                    "command": "aws.iot.attachPolicy",
                    "when": "false"
                },
                {
                    "command": "aws.iot.activateCert",
                    "when": "false"
                },
                {
                    "command": "aws.iot.deactivateCert",
                    "when": "false"
                },
                {
                    "command": "aws.iot.revokeCert",
                    "when": "false"
                },
                {
                    "command": "aws.iot.createPolicy",
                    "when": "false"
                },
                {
                    "command": "aws.iot.deletePolicy",
                    "when": "false"
                },
                {
                    "command": "aws.iot.createPolicyVersion",
                    "when": "false"
                },
                {
                    "command": "aws.iot.deletePolicyVersion",
                    "when": "false"
                },
                {
                    "command": "aws.iot.detachCert",
                    "when": "false"
                },
                {
                    "command": "aws.iot.detachPolicy",
                    "when": "false"
                },
                {
                    "command": "aws.iot.viewPolicyVersion",
                    "when": "false"
                },
                {
                    "command": "aws.iot.setDefaultPolicy",
                    "when": "false"
                },
                {
                    "command": "aws.iot.copyEndpoint",
                    "when": "false"
                },
                {
                    "command": "aws.deploySamApplication",
                    "when": "config.aws.samcli.legacyDeploy"
                },
                {
                    "command": "aws.redshift.editConnection",
                    "when": "false"
                },
                {
                    "command": "aws.redshift.deleteConnection",
                    "when": "false"
                },
                {
                    "command": "aws.samcli.sync",
                    "when": "!config.aws.samcli.legacyDeploy"
                },
                {
                    "command": "aws.s3.copyPath",
                    "when": "false"
                },
                {
                    "command": "aws.s3.createBucket",
                    "when": "false"
                },
                {
                    "command": "aws.s3.createFolder",
                    "when": "false"
                },
                {
                    "command": "aws.s3.deleteBucket",
                    "when": "false"
                },
                {
                    "command": "aws.s3.deleteFile",
                    "when": "false"
                },
                {
                    "command": "aws.s3.downloadFileAs",
                    "when": "false"
                },
                {
                    "command": "aws.s3.openFile",
                    "when": "false"
                },
                {
                    "command": "aws.s3.editFile",
                    "when": "false"
                },
                {
                    "command": "aws.s3.uploadFileToParent",
                    "when": "false"
                },
                {
                    "command": "aws.apprunner.startDeployment",
                    "when": "false"
                },
                {
                    "command": "aws.apprunner.createService",
                    "when": "false"
                },
                {
                    "command": "aws.apprunner.pauseService",
                    "when": "false"
                },
                {
                    "command": "aws.apprunner.resumeService",
                    "when": "false"
                },
                {
                    "command": "aws.apprunner.copyServiceUrl",
                    "when": "false"
                },
                {
                    "command": "aws.apprunner.open",
                    "when": "false"
                },
                {
                    "command": "aws.apprunner.deleteService",
                    "when": "false"
                },
                {
                    "command": "aws.apprunner.createServiceFromEcr",
                    "when": "false"
                },
                {
                    "command": "aws.resources.copyIdentifier",
                    "when": "false"
                },
                {
                    "command": "aws.resources.openResourcePreview",
                    "when": "false"
                },
                {
                    "command": "aws.resources.createResource",
                    "when": "false"
                },
                {
                    "command": "aws.resources.deleteResource",
                    "when": "false"
                },
                {
                    "command": "aws.resources.updateResource",
                    "when": "false"
                },
                {
                    "command": "aws.resources.updateResourceInline",
                    "when": "false"
                },
                {
                    "command": "aws.resources.saveResource",
                    "when": "false"
                },
                {
                    "command": "aws.resources.closeResource",
                    "when": "false"
                },
                {
                    "command": "aws.resources.viewDocs",
                    "when": "false"
                },
                {
                    "command": "aws.ecs.runCommandInContainer",
                    "when": "false"
                },
                {
                    "command": "aws.ecs.openTaskInTerminal",
                    "when": "false"
                },
                {
                    "command": "aws.ecs.enableEcsExec",
                    "when": "false"
                },
                {
                    "command": "aws.ecs.disableEcsExec",
                    "when": "false"
                },
                {
                    "command": "aws.ecs.viewDocumentation",
                    "when": "false"
                },
                {
                    "command": "aws.renderStateMachineGraph",
                    "when": "false"
                },
                {
                    "command": "aws.auth.addConnection",
                    "when": "false"
                },
                {
                    "command": "aws.auth.switchConnections",
                    "when": "false"
                },
                {
                    "command": "aws.auth.signout",
                    "when": "false"
                },
                {
                    "command": "aws.auth.help",
                    "when": "false"
                },
                {
                    "command": "aws.auth.manageConnections"
                },
                {
                    "command": "aws.ec2.openRemoteConnection",
                    "when": "aws.isDevMode"
                },
                {
                    "command": "aws.ec2.openTerminal",
                    "when": "aws.isDevMode"
                },
                {
                    "command": "aws.ec2.startInstance",
                    "when": "aws.isDevMode"
                },
                {
                    "command": "aws.ec2.stopInstance",
                    "whem": "aws.isDevMode"
                },
                {
                    "command": "aws.ec2.rebootInstance",
                    "whem": "aws.isDevMode"
                },
                {
                    "command": "aws.dev.openMenu",
                    "when": "aws.isDevMode || isCloud9"
                },
                {
                    "command": "aws.openInApplicationComposer",
                    "when": "false"
                },
                {
                    "command": "aws.createWithApplicationComposer",
                    "when": "false"
                }
            ],
            "file/newFile": [
                {
                    "command": "aws.createWithApplicationComposer",
                    "group": "Template"
                }
            ],
            "editor/title": [
                {
                    "command": "aws.previewStateMachine",
                    "when": "editorLangId == asl || editorLangId == asl-yaml",
                    "group": "navigation"
                },
                {
                    "command": "aws.saveCurrentLogDataContent",
                    "when": "resourceScheme == aws-cwl",
                    "group": "navigation"
                },
                {
                    "command": "aws.cwl.changeFilterPattern",
                    "when": "resourceScheme == aws-cwl",
                    "group": "navigation"
                },
                {
                    "command": "aws.cwl.changeTimeFilter",
                    "when": "resourceScheme == aws-cwl",
                    "group": "navigation"
                },
                {
                    "command": "aws.s3.editFile",
                    "when": "resourceScheme == s3-readonly",
                    "group": "navigation"
                },
                {
                    "command": "aws.ssmDocument.publishDocument",
                    "when": "editorLangId =~ /^(ssm-yaml|ssm-json)$/",
                    "group": "navigation"
                },
                {
                    "command": "aws.resources.updateResourceInline",
                    "when": "resourceScheme == awsResource && !isCloud9 && config.aws.experiments.jsonResourceModification",
                    "group": "navigation"
                },
                {
                    "command": "aws.resources.closeResource",
                    "when": "resourcePath =~ /^.+(awsResource.json)$/",
                    "group": "navigation"
                },
                {
                    "command": "aws.resources.saveResource",
                    "when": "resourcePath =~ /^.+(awsResource.json)$/",
                    "group": "navigation"
                },
                {
                    "command": "aws.openInApplicationComposer",
                    "when": "editorLangId == json || editorLangId == yaml",
                    "group": "navigation"
                }
            ],
            "editor/title/context": [
                {
                    "command": "aws.copyLogResource",
                    "when": "resourceScheme == aws-cwl",
                    "group": "1_cutcopypaste@1"
                }
            ],
            "view/title": [
                {
                    "command": "aws.submitFeedback",
                    "when": "view == aws.explorer",
                    "group": "navigation@6"
                },
                {
                    "command": "aws.refreshAwsExplorer",
                    "when": "view == aws.explorer",
                    "group": "navigation@5"
                },
                {
                    "command": "aws.login",
                    "when": "view == aws.explorer",
                    "group": "1_account@1"
                },
                {
                    "command": "aws.showRegion",
                    "when": "view == aws.explorer",
                    "group": "1_account@2"
                },
                {
                    "command": "aws.listCommands",
                    "when": "view == aws.explorer && !isCloud9",
                    "group": "1_account@3"
                },
                {
                    "command": "aws.lambda.createNewSamApp",
                    "when": "view == aws.explorer",
                    "group": "3_lambda@1"
                },
                {
                    "command": "aws.launchConfigForm",
                    "when": "view == aws.explorer",
                    "group": "3_lambda@2"
                },
                {
                    "command": "aws.deploySamApplication",
                    "when": "config.aws.samcli.legacyDeploy && view == aws.explorer",
                    "group": "3_lambda@3"
                },
                {
                    "command": "aws.samcli.sync",
                    "when": "!config.aws.samcli.legacyDeploy && view == aws.explorer",
                    "group": "3_lambda@3"
                },
                {
                    "command": "aws.quickStart",
                    "when": "view == aws.explorer",
                    "group": "y_toolkitMeta@1"
                },
                {
                    "command": "aws.help",
                    "when": "view == aws.explorer || !aws.explorer.visible && view =~ /^aws/",
                    "group": "y_toolkitMeta@2"
                },
                {
                    "command": "aws.github",
                    "when": "view == aws.explorer || !aws.explorer.visible && view =~ /^aws/",
                    "group": "y_toolkitMeta@3"
                },
                {
                    "command": "aws.createIssueOnGitHub",
                    "when": "view == aws.explorer || !aws.explorer.visible && view =~ /^aws/",
                    "group": "y_toolkitMeta@4"
                },
                {
                    "command": "aws.submitFeedback",
                    "when": "view == aws.explorer || !aws.explorer.visible && view =~ /^aws/",
                    "group": "y_toolkitMeta@5"
                },
                {
                    "command": "aws.aboutToolkit",
                    "when": "view == aws.explorer || !aws.explorer.visible && view =~ /^aws/",
                    "group": "z_about@1"
                },
                {
                    "command": "aws.viewLogs",
                    "when": "view == aws.explorer || !aws.explorer.visible && view =~ /^aws/",
                    "group": "z_about@1"
                },
                {
                    "command": "aws.codecatalyst.cloneRepo",
                    "when": "view == aws.codecatalyst && !isCloud9",
                    "group": "1_codeCatalyst@1"
                },
                {
                    "command": "aws.codecatalyst.createDevEnv",
                    "when": "view == aws.codecatalyst && !isCloud9",
                    "group": "1_codeCatalyst@1"
                },
                {
                    "command": "aws.codecatalyst.listCommands",
                    "when": "view == aws.codecatalyst && !isCloud9",
                    "group": "1_codeCatalyst@1"
                },
                {
                    "command": "aws.codecatalyst.openDevEnv",
                    "when": "view == aws.codecatalyst && !isCloud9",
                    "group": "1_codeCatalyst@1"
                }
            ],
            "explorer/context": [
                {
                    "command": "aws.deploySamApplication",
                    "when": "config.aws.samcli.legacyDeploy && isFileSystemResource && resourceFilename =~ /^template\\.(json|yml|yaml)$/",
                    "group": "z_aws@1"
                },
                {
                    "command": "aws.samcli.sync",
                    "when": "!config.aws.samcli.legacyDeploy && isFileSystemResource && resourceFilename =~ /^(template\\.(json|yml|yaml))|(samconfig\\.toml)$/",
                    "group": "z_aws@1"
                },
                {
                    "command": "aws.uploadLambda",
                    "when": "explorerResourceIsFolder || isFileSystemResource && resourceFilename =~ /^template\\.(json|yml|yaml)$/",
                    "group": "z_aws@3"
                },
                {
                    "command": "aws.openInApplicationComposer",
                    "when": "isFileSystemResource && resourceFilename =~ /^.*\\.(json|yml|yaml)$/",
                    "group": "z_aws@1"
                }
            ],
            "awsqEditorContextSubmenu": [
                {
                    "command": "aws.awsq.explainCode",
                    "group": "cw_chat@1"
                },
                {
                    "command": "aws.awsq.refactorCode",
                    "group": "cw_chat@2"
                },
                {
                    "command": "aws.awsq.fixCode",
                    "group": "cw_chat@3"
                },
                {
                    "command": "aws.awsq.optimizeCode",
                    "group": "cw_chat@4"
                },
                {
                    "command": "aws.awsq.sendToPrompt",
                    "group": "cw_chat@5"
                }
            ],
            "editor/context": [
                {
                    "submenu": "awsqEditorContextSubmenu",
                    "group": "cw_chat",
                    "when": "editorHasSelection"
                }
            ],
            "view/item/context": [
                {
                    "command": "aws.apig.invokeRemoteRestApi",
                    "when": "view == aws.explorer && viewItem =~ /^(awsApiGatewayNode)$/",
                    "group": "0@1"
                },
                {
                    "command": "aws.ec2.openTerminal",
                    "group": "0@1",
                    "when": "viewItem =~ /^(awsEc2(Parent|Running)Node)$/"
                },
                {
                    "command": "aws.ec2.openTerminal",
                    "group": "inline@1",
                    "when": "viewItem =~ /^(awsEc2(Parent|Running)Node)$/"
                },
                {
                    "command": "aws.ec2.openRemoteConnection",
                    "group": "0@1",
                    "when": "viewItem =~ /^(awsEc2(Parent|Running)Node)$/"
                },
                {
                    "command": "aws.ec2.openRemoteConnection",
                    "group": "inline@1",
                    "when": "viewItem =~ /^(awsEc2(Parent|Running)Node)$/"
                },
                {
                    "command": "aws.ec2.startInstance",
                    "group": "0@1",
                    "when": "viewItem == awsEc2StoppedNode"
                },
                {
                    "command": "aws.ec2.startInstance",
                    "group": "inline@1",
                    "when": "viewItem == awsEc2StoppedNode"
                },
                {
                    "command": "aws.ec2.stopInstance",
                    "group": "0@1",
                    "when": "viewItem == awsEc2RunningNode"
                },
                {
                    "command": "aws.ec2.stopInstance",
                    "group": "inline@1",
                    "when": "viewItem == awsEc2RunningNode"
                },
                {
                    "command": "aws.ec2.rebootInstance",
                    "group": "0@1",
                    "when": "viewItem == awsEc2RunningNode"
                },
                {
                    "command": "aws.ec2.rebootInstance",
                    "group": "inline@1",
                    "when": "viewItem == awsEc2RunningNode"
                },
                {
                    "command": "aws.ecr.createRepository",
                    "when": "view == aws.explorer && viewItem == awsEcrNode",
                    "group": "inline@1"
                },
                {
                    "command": "aws.iot.createThing",
                    "when": "view == aws.explorer && viewItem == awsIotThingsNode",
                    "group": "inline@1"
                },
                {
                    "command": "aws.iot.createCert",
                    "when": "view == aws.explorer && viewItem == awsIotCertsNode",
                    "group": "inline@1"
                },
                {
                    "command": "aws.iot.createPolicy",
                    "when": "view == aws.explorer && viewItem == awsIotPoliciesNode",
                    "group": "inline@1"
                },
                {
                    "command": "aws.iot.attachCert",
                    "when": "view == aws.explorer && viewItem == awsIotThingNode",
                    "group": "inline@1"
                },
                {
                    "command": "aws.iot.attachPolicy",
                    "when": "view == aws.explorer && viewItem =~ /^awsIotCertificateNode.(Things|Policies)/",
                    "group": "inline@1"
                },
                {
                    "command": "aws.redshift.editConnection",
                    "when": "view == aws.explorer && viewItem == awsRedshiftWarehouseNode",
                    "group": "0@1"
                },
                {
                    "command": "aws.redshift.deleteConnection",
                    "when": "view == aws.explorer && viewItem == awsRedshiftWarehouseNode",
                    "group": "0@2"
                },
                {
                    "command": "aws.s3.openFile",
                    "when": "view == aws.explorer && viewItem == awsS3FileNode && !isCloud9",
                    "group": "0@1"
                },
                {
                    "command": "aws.s3.editFile",
                    "when": "view == aws.explorer && viewItem == awsS3FileNode && !isCloud9",
                    "group": "inline@1"
                },
                {
                    "command": "aws.s3.downloadFileAs",
                    "when": "view == aws.explorer && viewItem == awsS3FileNode",
                    "group": "inline@2"
                },
                {
                    "command": "aws.s3.createBucket",
                    "when": "view == aws.explorer && viewItem == awsS3Node",
                    "group": "inline@1"
                },
                {
                    "command": "aws.s3.createFolder",
                    "when": "view == aws.explorer && viewItem =~ /^(awsS3BucketNode|awsS3FolderNode)$/",
                    "group": "inline@1"
                },
                {
                    "command": "aws.ssmDocument.openLocalDocument",
                    "when": "view == aws.explorer && viewItem =~ /^(awsDocumentItemNode|awsDocumentItemNodeWriteable)$/",
                    "group": "inline@1"
                },
                {
                    "command": "aws.s3.uploadFile",
                    "when": "view == aws.explorer && viewItem =~ /^(awsS3BucketNode|awsS3FolderNode)$/",
                    "group": "inline@2"
                },
                {
                    "command": "aws.showRegion",
                    "when": "view == aws.explorer && viewItem == awsRegionNode",
                    "group": "0@1"
                },
                {
                    "command": "aws.lambda.createNewSamApp",
                    "when": "view == aws.explorer && viewItem == awsLambdaNode || viewItem == awsRegionNode",
                    "group": "1@1"
                },
                {
                    "command": "aws.launchConfigForm",
                    "when": "view == aws.explorer && viewItem == awsLambdaNode || viewItem == awsRegionNode || viewItem == awsCloudFormationRootNode",
                    "group": "1@1"
                },
                {
                    "command": "aws.deploySamApplication",
                    "when": "config.aws.samcli.legacyDeploy && view == aws.explorer && viewItem =~ /^(awsLambdaNode|awsRegionNode|awsCloudFormationRootNode)$/",
                    "group": "1@2"
                },
                {
                    "command": "aws.samcli.sync",
                    "when": "!config.aws.samcli.legacyDeploy && view == aws.explorer && viewItem =~ /^(awsLambdaNode|awsRegionNode|awsCloudFormationRootNode)$/",
                    "group": "1@2"
                },
                {
                    "command": "aws.ec2.copyInstanceId",
                    "when": "view == aws.explorer && viewItem =~ /^(awsEc2(Parent|Running|Stopped)Node)$/",
                    "group": "2@0"
                },
                {
                    "command": "aws.ecr.copyTagUri",
                    "when": "view == aws.explorer && viewItem == awsEcrTagNode",
                    "group": "2@1"
                },
                {
                    "command": "aws.ecr.deleteTag",
                    "when": "view == aws.explorer && viewItem == awsEcrTagNode",
                    "group": "3@1"
                },
                {
                    "command": "aws.ecr.copyRepositoryUri",
                    "when": "view == aws.explorer && viewItem == awsEcrRepositoryNode",
                    "group": "2@1"
                },
                {
                    "command": "aws.ecr.createRepository",
                    "when": "view == aws.explorer && viewItem == awsEcrNode",
                    "group": "0@1"
                },
                {
                    "command": "aws.ecr.deleteRepository",
                    "when": "view == aws.explorer && viewItem == awsEcrRepositoryNode",
                    "group": "3@1"
                },
                {
                    "command": "aws.invokeLambda",
                    "when": "view == aws.explorer && viewItem =~ /^(awsRegionFunctionNode|awsRegionFunctionNodeDownloadable|awsCloudFormationFunctionNode)$/",
                    "group": "0@1"
                },
                {
                    "command": "aws.downloadLambda",
                    "when": "view == aws.explorer && viewItem =~ /^(awsRegionFunctionNode|awsRegionFunctionNodeDownloadable)$/",
                    "group": "0@2"
                },
                {
                    "command": "aws.uploadLambda",
                    "when": "view == aws.explorer && viewItem =~ /^(awsRegionFunctionNode|awsRegionFunctionNodeDownloadable)$/",
                    "group": "1@1"
                },
                {
                    "command": "aws.deleteLambda",
                    "when": "view == aws.explorer && viewItem =~ /^(awsRegionFunctionNode|awsRegionFunctionNodeDownloadable)$/",
                    "group": "4@1"
                },
                {
                    "command": "aws.copyLambdaUrl",
                    "when": "view == aws.explorer && viewItem =~ /^(awsRegionFunctionNode|awsRegionFunctionNodeDownloadable)$/",
                    "group": "2@0"
                },
                {
                    "command": "aws.deleteCloudFormation",
                    "when": "view == aws.explorer && viewItem == awsCloudFormationNode",
                    "group": "3@5"
                },
                {
                    "command": "aws.searchSchema",
                    "when": "view == aws.explorer && viewItem == awsSchemasNode",
                    "group": "0@1"
                },
                {
                    "command": "aws.searchSchemaPerRegistry",
                    "when": "view == aws.explorer && viewItem == awsRegistryItemNode",
                    "group": "0@1"
                },
                {
                    "command": "aws.viewSchemaItem",
                    "when": "view == aws.explorer && viewItem == awsSchemaItemNode",
                    "group": "0@1"
                },
                {
                    "command": "aws.stepfunctions.createStateMachineFromTemplate",
                    "when": "view == aws.explorer && viewItem == awsStepFunctionsNode",
                    "group": "0@1"
                },
                {
                    "command": "aws.downloadStateMachineDefinition",
                    "when": "view == aws.explorer && viewItem == awsStateMachineNode",
                    "group": "0@1"
                },
                {
                    "command": "aws.renderStateMachineGraph",
                    "when": "view == aws.explorer && viewItem == awsStateMachineNode",
                    "group": "0@2"
                },
                {
                    "command": "aws.cdk.renderStateMachineGraph",
                    "when": "viewItem == awsCdkStateMachineNode",
                    "group": "inline@1"
                },
                {
                    "command": "aws.cdk.renderStateMachineGraph",
                    "when": "viewItem == awsCdkStateMachineNode",
                    "group": "0@1"
                },
                {
                    "command": "aws.executeStateMachine",
                    "when": "view == aws.explorer && viewItem == awsStateMachineNode",
                    "group": "0@3"
                },
                {
                    "command": "aws.iot.createThing",
                    "when": "view == aws.explorer && viewItem == awsIotThingsNode",
                    "group": "0@1"
                },
                {
                    "command": "aws.iot.createCert",
                    "when": "view == aws.explorer && viewItem == awsIotCertsNode",
                    "group": "0@1"
                },
                {
                    "command": "aws.iot.createPolicy",
                    "when": "view == aws.explorer && viewItem == awsIotPoliciesNode",
                    "group": "0@1"
                },
                {
                    "command": "aws.iot.createPolicyVersion",
                    "when": "view == aws.explorer && viewItem == awsIotPolicyNode.WithVersions",
                    "group": "0@1"
                },
                {
                    "command": "aws.iot.viewPolicyVersion",
                    "when": "view == aws.explorer && viewItem =~ /^awsIotPolicyVersionNode./",
                    "group": "0@1"
                },
                {
                    "command": "aws.iot.attachCert",
                    "when": "view == aws.explorer && viewItem == awsIotThingNode",
                    "group": "0@1"
                },
                {
                    "command": "aws.iot.attachPolicy",
                    "when": "view == aws.explorer && viewItem =~ /^awsIotCertificateNode.(Things|Policies)/",
                    "group": "0@1"
                },
                {
                    "command": "aws.s3.createBucket",
                    "when": "view == aws.explorer && viewItem == awsS3Node",
                    "group": "0@1"
                },
                {
                    "command": "aws.s3.downloadFileAs",
                    "when": "view == aws.explorer && viewItem == awsS3FileNode",
                    "group": "0@1"
                },
                {
                    "command": "aws.s3.uploadFile",
                    "when": "view == aws.explorer && viewItem =~ /^(awsS3BucketNode|awsS3FolderNode)$/",
                    "group": "0@1"
                },
                {
                    "command": "aws.s3.uploadFileToParent",
                    "when": "view == aws.explorer && viewItem == awsS3FileNode",
                    "group": "1@1"
                },
                {
                    "command": "aws.s3.createFolder",
                    "when": "view == aws.explorer && viewItem =~ /^(awsS3BucketNode|awsS3FolderNode)$/",
                    "group": "1@1"
                },
                {
                    "command": "aws.iot.deactivateCert",
                    "when": "view == aws.explorer && viewItem =~ /^awsIotCertificateNode.(Things|Policies).ACTIVE$/",
                    "group": "1@1"
                },
                {
                    "command": "aws.iot.activateCert",
                    "when": "view == aws.explorer && viewItem =~ /^awsIotCertificateNode.(Things|Policies).INACTIVE$/",
                    "group": "1@1"
                },
                {
                    "command": "aws.iot.revokeCert",
                    "when": "view == aws.explorer && viewItem =~ /^awsIotCertificateNode.(Things|Policies).(ACTIVE|INACTIVE)$/",
                    "group": "1@2"
                },
                {
                    "command": "aws.iot.setDefaultPolicy",
                    "when": "view == aws.explorer && viewItem == awsIotPolicyVersionNode.NONDEFAULT",
                    "group": "1@1"
                },
                {
                    "command": "aws.iot.copyEndpoint",
                    "when": "view == aws.explorer && viewItem == awsIotNode",
                    "group": "2@1"
                },
                {
                    "command": "aws.copyName",
                    "when": "view == aws.explorer && viewItem =~ /^(awsRegionFunctionNode|awsRegionFunctionNodeDownloadable|awsCloudFormationFunctionNode|awsStateMachineNode|awsCloudFormationNode|awsS3BucketNode|awsS3FolderNode|awsS3FileNode|awsApiGatewayNode|awsIotThingNode)$|^(awsAppRunnerServiceNode|awsIotCertificateNode|awsIotPolicyNode|awsIotPolicyVersionNode|(awsEc2(Running|Pending|Stopped)Node))/",
                    "group": "2@1"
                },
                {
                    "command": "aws.copyArn",
                    "when": "view == aws.explorer && viewItem =~ /^(awsRegionFunctionNode|awsRegionFunctionNodeDownloadable|awsCloudFormationFunctionNode|awsStateMachineNode|awsCloudFormationNode|awsCloudWatchLogNode|awsS3BucketNode|awsS3FolderNode|awsS3FileNode|awsApiGatewayNode|awsEcrRepositoryNode|awsIotThingNode)$|^(awsAppRunnerServiceNode|awsEcsServiceNode|awsIotCertificateNode|awsIotPolicyNode|awsIotPolicyVersionNode|awsMdeInstanceNode|(awsEc2(Running|Pending|Stopped)Node))/",
                    "group": "2@2"
                },
                {
                    "command": "aws.cwl.searchLogGroup",
                    "group": "0@1",
                    "when": "view == aws.explorer && viewItem =~ /^awsCloudWatchLogNode|awsCloudWatchLogParentNode$/"
                },
                {
                    "command": "aws.cwl.searchLogGroup",
                    "group": "inline@1",
                    "when": "view == aws.explorer && viewItem =~ /^awsCloudWatchLogNode|awsCloudWatchLogParentNode$/"
                },
                {
                    "command": "aws.apig.copyUrl",
                    "when": "view == aws.explorer && viewItem =~ /^(awsApiGatewayNode)$/",
                    "group": "2@0"
                },
                {
                    "command": "aws.s3.copyPath",
                    "when": "view == aws.explorer && viewItem =~ /^(awsS3FolderNode|awsS3FileNode)$/",
                    "group": "2@3"
                },
                {
                    "command": "aws.s3.presignedURL",
                    "when": "view == aws.explorer && viewItem =~ /^(awsS3FileNode)$/",
                    "group": "2@4"
                },
                {
                    "command": "aws.iot.detachCert",
                    "when": "view == aws.explorer && viewItem =~ /^(awsIotCertificateNode.Things)/",
                    "group": "3@1"
                },
                {
                    "command": "aws.iot.detachPolicy",
                    "when": "view == aws.explorer && viewItem == awsIotPolicyNode.Certificates",
                    "group": "3@1"
                },
                {
                    "command": "aws.iot.deleteThing",
                    "when": "view == aws.explorer && viewItem == awsIotThingNode",
                    "group": "3@1"
                },
                {
                    "command": "aws.iot.deleteCert",
                    "when": "view == aws.explorer && viewItem =~ /^awsIotCertificateNode.Policies/",
                    "group": "3@1"
                },
                {
                    "command": "aws.iot.deletePolicy",
                    "when": "view == aws.explorer && viewItem == awsIotPolicyNode.WithVersions",
                    "group": "3@1"
                },
                {
                    "command": "aws.iot.deletePolicyVersion",
                    "when": "view == aws.explorer && viewItem == awsIotPolicyVersionNode.NONDEFAULT",
                    "group": "3@1"
                },
                {
                    "command": "aws.s3.deleteBucket",
                    "when": "view == aws.explorer && viewItem == awsS3BucketNode",
                    "group": "3@1"
                },
                {
                    "command": "aws.s3.deleteFile",
                    "when": "view == aws.explorer && viewItem == awsS3FileNode",
                    "group": "3@1"
                },
                {
                    "command": "aws.downloadSchemaItemCode",
                    "when": "view == aws.explorer && viewItem == awsSchemaItemNode",
                    "group": "1@1"
                },
                {
                    "command": "aws.cwl.viewLogStream",
                    "group": "0@1",
                    "when": "view == aws.explorer && viewItem == awsCloudWatchLogNode"
                },
                {
                    "command": "aws.ssmDocument.openLocalDocumentYaml",
                    "group": "0@1",
                    "when": "view == aws.explorer && viewItem =~ /^(awsDocumentItemNode|awsDocumentItemNodeWriteable)$/"
                },
                {
                    "command": "aws.ssmDocument.openLocalDocumentJson",
                    "group": "0@2",
                    "when": "view == aws.explorer && viewItem =~ /^(awsDocumentItemNode|awsDocumentItemNodeWriteable)$/"
                },
                {
                    "command": "aws.ssmDocument.updateDocumentVersion",
                    "group": "2@1",
                    "when": "view == aws.explorer && viewItem == awsDocumentItemNodeWriteable"
                },
                {
                    "command": "aws.ssmDocument.deleteDocument",
                    "group": "3@2",
                    "when": "view == aws.explorer && viewItem == awsDocumentItemNodeWriteable"
                },
                {
                    "command": "aws.ecs.runCommandInContainer",
                    "group": "0@1",
                    "when": "view == aws.explorer && viewItem =~ /^(awsEcsContainerNodeExec)(.*)$/"
                },
                {
                    "command": "aws.ecs.openTaskInTerminal",
                    "group": "0@2",
                    "when": "view == aws.explorer && viewItem =~ /^(awsEcsContainerNodeExec)(.*)$/ && !isCloud9"
                },
                {
                    "command": "aws.ecs.enableEcsExec",
                    "group": "0@2",
                    "when": "view == aws.explorer && viewItem == awsEcsServiceNode.DISABLED"
                },
                {
                    "command": "aws.ecs.disableEcsExec",
                    "group": "0@2",
                    "when": "view == aws.explorer && viewItem == awsEcsServiceNode.ENABLED"
                },
                {
                    "command": "aws.ecs.viewDocumentation",
                    "group": "1@3",
                    "when": "view == aws.explorer && viewItem =~ /^(awsEcsClusterNode|awsEcsContainerNode)$|^awsEcsServiceNode/"
                },
                {
                    "command": "aws.resources.configure",
                    "when": "view == aws.explorer && viewItem == resourcesRootNode",
                    "group": "1@1"
                },
                {
                    "command": "aws.resources.configure",
                    "when": "view == aws.explorer && viewItem == resourcesRootNode",
                    "group": "inline@1"
                },
                {
                    "command": "aws.resources.openResourcePreview",
                    "when": "view == aws.explorer && viewItem =~ /^(.*)(ResourceNode)$/",
                    "group": "1@1"
                },
                {
                    "command": "aws.resources.copyIdentifier",
                    "when": "view == aws.explorer && viewItem =~ /^(.*)(ResourceNode)$/",
                    "group": "1@1"
                },
                {
                    "command": "aws.resources.viewDocs",
                    "when": "view == aws.explorer && viewItem =~ /^(.*)(Documented)(.*)(ResourceTypeNode)$/",
                    "group": "1@1"
                },
                {
                    "command": "aws.resources.createResource",
                    "when": "view == aws.explorer && viewItem =~ /^(.*)(Creatable)(.*)(ResourceTypeNode)$/ && !isCloud9 && config.aws.experiments.jsonResourceModification",
                    "group": "2@1"
                },
                {
                    "command": "aws.resources.createResource",
                    "when": "view == aws.explorer && viewItem =~ /^(.*)(Creatable)(.*)(ResourceTypeNode)$/ && !isCloud9 && config.aws.experiments.jsonResourceModification",
                    "group": "inline@1"
                },
                {
                    "command": "aws.resources.updateResource",
                    "when": "view == aws.explorer && viewItem =~ /^(.*)(Updatable)(.*)(ResourceNode)$/ && !isCloud9 && config.aws.experiments.jsonResourceModification",
                    "group": "2@1"
                },
                {
                    "command": "aws.resources.deleteResource",
                    "when": "view == aws.explorer && viewItem =~ /^(.*)(Deletable)(.*)(ResourceNode)$/ && !isCloud9 && config.aws.experiments.jsonResourceModification",
                    "group": "2@2"
                },
                {
                    "command": "aws.apprunner.createServiceFromEcr",
                    "group": "0@2",
                    "when": "view == aws.explorer && viewItem =~ /awsEcrTagNode|awsEcrRepositoryNode/"
                },
                {
                    "command": "aws.apprunner.startDeployment",
                    "group": "0@1",
                    "when": "view == aws.explorer && viewItem == awsAppRunnerServiceNode.RUNNING"
                },
                {
                    "command": "aws.apprunner.createService",
                    "group": "0@2",
                    "when": "view == aws.explorer && viewItem == awsAppRunnerNode"
                },
                {
                    "command": "aws.apprunner.pauseService",
                    "group": "0@3",
                    "when": "view == aws.explorer && viewItem == awsAppRunnerServiceNode.RUNNING"
                },
                {
                    "command": "aws.apprunner.resumeService",
                    "group": "0@3",
                    "when": "view == aws.explorer && viewItem == awsAppRunnerServiceNode.PAUSED"
                },
                {
                    "command": "aws.apprunner.copyServiceUrl",
                    "group": "1@1",
                    "when": "view == aws.explorer && viewItem == awsAppRunnerServiceNode.RUNNING"
                },
                {
                    "command": "aws.apprunner.open",
                    "group": "1@2",
                    "when": "view == aws.explorer && viewItem == awsAppRunnerServiceNode.RUNNING"
                },
                {
                    "command": "aws.apprunner.deleteService",
                    "group": "3@1",
                    "when": "view == aws.explorer && viewItem =~ /awsAppRunnerServiceNode.[RUNNING|PAUSED|CREATE_FAILED]/"
                },
                {
                    "command": "aws.cloudFormation.newTemplate",
                    "group": "0@1",
                    "when": "view == aws.explorer && viewItem == awsCloudFormationRootNode"
                },
                {
                    "command": "aws.sam.newTemplate",
                    "group": "0@2",
                    "when": "view == aws.explorer && viewItem == awsCloudFormationRootNode"
                },
                {
                    "command": "aws.codeWhisperer.introduction",
                    "when": "viewItem =~ /^awsCodeWhispererNode/ && !isCloud9 && CODEWHISPERER_TERMS_ACCEPTED",
                    "group": "inline@1"
                },
                {
                    "command": "aws.cdk.refresh",
                    "when": "viewItem == awsCdkRootNode",
                    "group": "inline@1"
                },
                {
                    "command": "aws.cdk.refresh",
                    "when": "viewItem == awsCdkRootNode",
                    "group": "0@1"
                },
                {
                    "command": "aws.cdk.viewDocs",
                    "when": "viewItem == awsCdkRootNode",
                    "group": "0@2"
                },
                {
                    "command": "aws.auth.addConnection",
                    "when": "viewItem == awsAuthNode",
                    "group": "0@1"
                },
                {
                    "command": "aws.auth.switchConnections",
                    "when": "viewItem == awsAuthNode",
                    "group": "0@2"
                },
                {
                    "command": "aws.auth.signout",
                    "when": "viewItem == awsAuthNode && !isCloud9",
                    "group": "0@3"
                },
                {
                    "command": "aws.auth.help",
                    "when": "viewItem == awsAuthNode",
                    "group": "inline@1"
                },
                {
                    "submenu": "aws.auth",
                    "when": "viewItem == awsAuthNode",
                    "group": "inline@2"
                },
                {
                    "submenu": "aws.codecatalyst.submenu",
                    "when": "viewItem =~ /^awsCodeCatalystNode/",
                    "group": "inline@1"
                },
                {
                    "command": "aws.codecatalyst.manageConnections",
                    "when": "viewItem =~ /^awsCodeCatalystNode/",
                    "group": "0@1"
                },
                {
                    "command": "aws.codecatalyst.signout",
                    "when": "viewItem =~ /^awsCodeCatalystNode/&& !isCloud9 && aws.codecatalyst.connected",
                    "group": "0@2"
                },
                {
                    "submenu": "aws.codewhisperer.submenu",
                    "when": "viewItem =~ /^awsCodeWhispererNode/",
                    "group": "inline@1"
                },
                {
                    "command": "aws.codewhisperer.manageConnections",
                    "when": "viewItem =~ /^awsCodeWhispererNode/",
                    "group": "0@1"
                },
                {
                    "command": "aws.codeWhisperer.configure",
                    "when": "viewItem =~ /^awsCodeWhispererNode/",
                    "group": "0@2"
                },
                {
                    "command": "aws.codewhisperer.signout",
                    "when": "viewItem =~ /^awsCodeWhispererNode/ && !isCloud9 && CODEWHISPERER_ENABLED",
                    "group": "0@3"
                }
            ],
            "aws.auth": [
                {
                    "command": "aws.auth.manageConnections",
                    "group": "0@1"
                },
                {
                    "command": "aws.auth.switchConnections",
                    "group": "0@2"
                },
                {
                    "command": "aws.auth.signout",
                    "enablement": "!isCloud9",
                    "group": "0@3"
                }
            ],
            "aws.codecatalyst.submenu": [
                {
                    "command": "aws.codecatalyst.manageConnections",
                    "group": "0@1"
                },
                {
                    "command": "aws.codecatalyst.signout",
                    "when": "aws.codecatalyst.connected",
                    "group": "0@2"
                }
            ],
            "aws.codewhisperer.submenu": [
                {
                    "command": "aws.codewhisperer.manageConnections",
                    "group": "0@1"
                },
                {
                    "command": "aws.codeWhisperer.configure",
                    "group": "0@2"
                },
                {
                    "command": "aws.codewhisperer.signout",
                    "when": "CODEWHISPERER_ENABLED",
                    "group": "0@3"
                }
            ]
        },
        "commands": [
            {
                "command": "aws.awsq.explainCode",
                "title": "%AWS.command.awsq.explainCode%",
                "category": "%AWS.title%"
            },
            {
                "command": "aws.awsq.refactorCode",
                "title": "%AWS.command.awsq.refactorCode%",
                "category": "%AWS.title%"
            },
            {
                "command": "aws.awsq.fixCode",
                "title": "%AWS.command.awsq.fixCode%",
                "category": "%AWS.title%"
            },
            {
                "command": "aws.awsq.optimizeCode",
                "title": "%AWS.command.awsq.optimizeCode%",
                "category": "%AWS.title%"
            },
            {
                "command": "aws.awsq.sendToPrompt",
                "title": "%AWS.command.awsq.sendToPrompt%",
                "category": "%AWS.title%"
            },
            {
                "command": "aws.launchConfigForm",
                "title": "%AWS.command.launchConfigForm.title%",
                "category": "%AWS.title%",
                "enablement": "isCloud9 || !isWeb",
                "cloud9": {
                    "cn": {
                        "category": "%AWS.title.cn%"
                    }
                }
            },
            {
                "command": "aws.apig.copyUrl",
                "title": "%AWS.command.apig.copyUrl%",
                "category": "%AWS.title%",
                "enablement": "isCloud9 || !isWeb",
                "cloud9": {
                    "cn": {
                        "category": "%AWS.title.cn%"
                    }
                }
            },
            {
                "command": "aws.apig.invokeRemoteRestApi",
                "title": "%AWS.command.apig.invokeRemoteRestApi%",
                "category": "%AWS.title%",
                "enablement": "isCloud9 || !isWeb",
                "cloud9": {
                    "cn": {
                        "category": "%AWS.title.cn%",
                        "title": "%AWS.command.apig.invokeRemoteRestApi.cn%"
                    }
                }
            },
            {
                "command": "aws.lambda.createNewSamApp",
                "title": "%AWS.command.createNewSamApp%",
                "category": "%AWS.title%",
                "enablement": "isCloud9 || !isWeb",
                "cloud9": {
                    "cn": {
                        "category": "%AWS.title.cn%"
                    }
                }
            },
            {
                "command": "aws.login",
                "title": "%AWS.command.login%",
                "category": "%AWS.title%",
                "enablement": "isCloud9 || !isWeb",
                "cloud9": {
                    "cn": {
                        "title": "%AWS.command.login.cn%",
                        "category": "%AWS.title.cn%"
                    }
                }
            },
            {
                "command": "aws.credentials.profile.create",
                "title": "%AWS.command.credentials.profile.create%",
                "category": "%AWS.title%",
                "cloud9": {
                    "cn": {
                        "category": "%AWS.title.cn%"
                    }
                }
            },
            {
                "command": "aws.credentials.edit",
                "title": "%AWS.command.credentials.edit%",
                "category": "%AWS.title%",
                "cloud9": {
                    "cn": {
                        "category": "%AWS.title.cn%"
                    }
                }
            },
            {
                "command": "aws.codecatalyst.openOrg",
                "title": "%AWS.command.codecatalyst.openOrg%",
                "category": "AWS",
                "enablement": "isCloud9 || !isWeb"
            },
            {
                "command": "aws.codecatalyst.openProject",
                "title": "%AWS.command.codecatalyst.openProject%",
                "category": "AWS",
                "enablement": "isCloud9 || !isWeb"
            },
            {
                "command": "aws.codecatalyst.openRepo",
                "title": "%AWS.command.codecatalyst.openRepo%",
                "category": "AWS",
                "enablement": "isCloud9 || !isWeb"
            },
            {
                "command": "aws.codecatalyst.openDevEnv",
                "title": "%AWS.command.codecatalyst.openDevEnv%",
                "category": "AWS",
                "enablement": "!isCloud9 && !isWeb"
            },
            {
                "command": "aws.codecatalyst.listCommands",
                "title": "%AWS.command.codecatalyst.listCommands%",
                "category": "AWS",
                "enablement": "!isCloud9 && !isWeb"
            },
            {
                "command": "aws.codecatalyst.cloneRepo",
                "title": "%AWS.command.codecatalyst.cloneRepo%",
                "category": "AWS",
                "enablement": "!isCloud9 && !isWeb"
            },
            {
                "command": "aws.codecatalyst.createDevEnv",
                "title": "%AWS.command.codecatalyst.createDevEnv%",
                "category": "AWS",
                "enablement": "!isCloud9 && !isWeb"
            },
            {
                "command": "aws.codecatalyst.signout",
                "title": "%AWS.command.codecatalyst.signout%",
                "category": "AWS",
                "icon": "$(debug-disconnect)",
                "enablement": "isCloud9 || !isWeb"
            },
            {
                "command": "aws.logout",
                "title": "%AWS.command.logout%",
                "category": "%AWS.title%",
                "cloud9": {
                    "cn": {
                        "category": "%AWS.title.cn%"
                    }
                }
            },
            {
                "command": "aws.auth.addConnection",
                "title": "%AWS.command.auth.addConnection%",
                "category": "%AWS.title%"
            },
            {
                "command": "aws.auth.manageConnections",
                "title": "%AWS.command.auth.showConnectionsPage%",
                "category": "%AWS.title%"
            },
            {
                "command": "aws.codecatalyst.manageConnections",
                "title": "%AWS.command.auth.showConnectionsPage%",
                "category": "%AWS.title%"
            },
            {
                "command": "aws.codewhisperer.manageConnections",
                "title": "%AWS.command.auth.showConnectionsPage%",
                "category": "%AWS.title%"
            },
            {
                "command": "aws.auth.switchConnections",
                "title": "%AWS.command.auth.switchConnections%",
                "category": "%AWS.title%"
            },
            {
                "command": "aws.auth.signout",
                "title": "%AWS.command.auth.signout%",
                "category": "%AWS.title%",
                "enablement": "!isCloud9"
            },
            {
                "command": "aws.auth.help",
                "title": "%AWS.generic.viewDocs%",
                "category": "%AWS.title%",
                "icon": "$(question)"
            },
            {
                "command": "aws.createIssueOnGitHub",
                "title": "%AWS.command.createIssueOnGitHub%",
                "category": "%AWS.title%",
                "cloud9": {
                    "cn": {
                        "category": "%AWS.title.cn%"
                    }
                }
            },
            {
                "command": "aws.ec2.openTerminal",
                "title": "%AWS.command.ec2.openTerminal%",
                "icon": "$(terminal-view-icon)",
                "category": "%AWS.title%",
                "enablement": "isCloud9 || !isWeb",
                "cloud9": {
                    "cn": {
                        "category": "%AWS.title.cn%"
                    }
                }
            },
            {
                "command": "aws.ec2.openRemoteConnection",
                "title": "%AWS.command.ec2.openRemoteConnection%",
                "icon": "$(remote-explorer)",
                "category": "%AWS.title%",
                "enablement": "isCloud9 || !isWeb",
                "cloud9": {
                    "cn": {
                        "category": "%AWS.title.cn%"
                    }
                }
            },
            {
                "command": "aws.ec2.startInstance",
                "title": "%AWS.command.ec2.startInstance%",
                "icon": "$(debug-start)",
                "category": "%AWS.title%",
                "enablement": "isCloud9 || !isWeb",
                "cloud9": {
                    "cn": {
                        "category": "%AWS.title.cn%"
                    }
                }
            },
            {
                "command": "aws.ec2.stopInstance",
                "title": "%AWS.command.ec2.stopInstance%",
                "icon": "$(debug-stop)",
                "category": "%AWS.title%",
                "enablement": "isCloud9 || !isWeb",
                "cloud9": {
                    "cn": {
                        "category": "%AWS.title.cn%"
                    }
                }
            },
            {
                "command": "aws.ec2.rebootInstance",
                "title": "%AWS.command.ec2.rebootInstance%",
                "icon": "$(debug-restart)",
                "category": "%AWS.title%",
                "enablement": "isCloud9 || !isWeb",
                "cloud9": {
                    "cn": {
                        "category": "%AWS.title.cn%"
                    }
                }
            },
            {
                "command": "aws.ec2.copyInstanceId",
                "title": "%AWS.command.ec2.copyInstanceId%",
                "category": "%AWS.title%",
                "enablement": "isCloud9 || !isWeb",
                "cloud9": {
                    "cn": {
                        "category": "%AWS.title.cn%"
                    }
                }
            },
            {
                "command": "aws.ecr.copyTagUri",
                "title": "%AWS.command.ecr.copyTagUri%",
                "category": "%AWS.title%",
                "enablement": "isCloud9 || !isWeb",
                "cloud9": {
                    "cn": {
                        "category": "%AWS.title.cn%"
                    }
                }
            },
            {
                "command": "aws.ecr.deleteTag",
                "title": "%AWS.command.ecr.deleteTag%",
                "category": "%AWS.title%",
                "enablement": "isCloud9 || !isWeb",
                "cloud9": {
                    "cn": {
                        "category": "%AWS.title.cn%"
                    }
                }
            },
            {
                "command": "aws.ecr.copyRepositoryUri",
                "title": "%AWS.command.ecr.copyRepositoryUri%",
                "category": "%AWS.title%",
                "enablement": "isCloud9 || !isWeb",
                "cloud9": {
                    "cn": {
                        "category": "%AWS.title.cn%"
                    }
                }
            },
            {
                "command": "aws.ecr.createRepository",
                "title": "%AWS.command.ecr.createRepository%",
                "category": "%AWS.title%",
                "enablement": "isCloud9 || !isWeb",
                "icon": "$(add)",
                "cloud9": {
                    "cn": {
                        "category": "%AWS.title.cn%"
                    }
                }
            },
            {
                "command": "aws.ecr.deleteRepository",
                "title": "%AWS.command.ecr.deleteRepository%",
                "category": "%AWS.title%",
                "enablement": "isCloud9 || !isWeb",
                "cloud9": {
                    "cn": {
                        "category": "%AWS.title.cn%"
                    }
                }
            },
            {
                "command": "aws.showRegion",
                "title": "%AWS.command.showRegion%",
                "category": "%AWS.title%",
                "enablement": "isCloud9 || !isWeb",
                "cloud9": {
                    "cn": {
                        "category": "%AWS.title.cn%"
                    }
                }
            },
            {
                "command": "aws.iot.createThing",
                "title": "%AWS.command.iot.createThing%",
                "category": "%AWS.title%",
                "enablement": "isCloud9 || !isWeb",
                "icon": "$(add)",
                "cloud9": {
                    "cn": {
                        "category": "%AWS.title.cn%"
                    }
                }
            },
            {
                "command": "aws.iot.deleteThing",
                "title": "%AWS.generic.promptDelete%",
                "category": "%AWS.title%",
                "enablement": "isCloud9 || !isWeb",
                "cloud9": {
                    "cn": {
                        "category": "%AWS.title.cn%"
                    }
                }
            },
            {
                "command": "aws.iot.createCert",
                "title": "%AWS.command.iot.createCert%",
                "category": "%AWS.title%",
                "enablement": "isCloud9 || !isWeb",
                "icon": "$(add)",
                "cloud9": {
                    "cn": {
                        "category": "%AWS.title.cn%"
                    }
                }
            },
            {
                "command": "aws.iot.deleteCert",
                "title": "%AWS.generic.promptDelete%",
                "category": "%AWS.title%",
                "enablement": "isCloud9 || !isWeb",
                "cloud9": {
                    "cn": {
                        "category": "%AWS.title.cn%"
                    }
                }
            },
            {
                "command": "aws.iot.attachCert",
                "title": "%AWS.command.iot.attachCert%",
                "category": "%AWS.title%",
                "enablement": "isCloud9 || !isWeb",
                "icon": "$(aws-generic-attach-file)",
                "cloud9": {
                    "cn": {
                        "category": "%AWS.title.cn%"
                    }
                }
            },
            {
                "command": "aws.iot.attachPolicy",
                "title": "%AWS.command.iot.attachPolicy%",
                "category": "%AWS.title%",
                "enablement": "isCloud9 || !isWeb",
                "icon": "$(aws-generic-attach-file)",
                "cloud9": {
                    "cn": {
                        "category": "%AWS.title.cn%"
                    }
                }
            },
            {
                "command": "aws.iot.activateCert",
                "title": "%AWS.command.iot.activateCert%",
                "category": "%AWS.title%",
                "enablement": "isCloud9 || !isWeb",
                "cloud9": {
                    "cn": {
                        "category": "%AWS.title.cn%"
                    }
                }
            },
            {
                "command": "aws.iot.deactivateCert",
                "title": "%AWS.command.iot.deactivateCert%",
                "category": "%AWS.title%",
                "enablement": "isCloud9 || !isWeb",
                "cloud9": {
                    "cn": {
                        "category": "%AWS.title.cn%"
                    }
                }
            },
            {
                "command": "aws.iot.revokeCert",
                "title": "%AWS.command.iot.revokeCert%",
                "category": "%AWS.title%",
                "enablement": "isCloud9 || !isWeb",
                "cloud9": {
                    "cn": {
                        "category": "%AWS.title.cn%"
                    }
                }
            },
            {
                "command": "aws.iot.createPolicy",
                "title": "%AWS.command.iot.createPolicy%",
                "category": "%AWS.title%",
                "enablement": "isCloud9 || !isWeb",
                "icon": "$(add)",
                "cloud9": {
                    "cn": {
                        "category": "%AWS.title.cn%"
                    }
                }
            },
            {
                "command": "aws.iot.deletePolicy",
                "title": "%AWS.generic.promptDelete%",
                "category": "%AWS.title%",
                "enablement": "isCloud9 || !isWeb",
                "cloud9": {
                    "cn": {
                        "category": "%AWS.title.cn%"
                    }
                }
            },
            {
                "command": "aws.iot.createPolicyVersion",
                "title": "%AWS.command.iot.createPolicyVersion%",
                "category": "%AWS.title%",
                "enablement": "isCloud9 || !isWeb",
                "cloud9": {
                    "cn": {
                        "category": "%AWS.title.cn%"
                    }
                }
            },
            {
                "command": "aws.iot.deletePolicyVersion",
                "title": "%AWS.generic.promptDelete%",
                "category": "%AWS.title%",
                "enablement": "isCloud9 || !isWeb",
                "cloud9": {
                    "cn": {
                        "category": "%AWS.title.cn%"
                    }
                }
            },
            {
                "command": "aws.iot.detachCert",
                "title": "%AWS.command.iot.detachCert%",
                "category": "%AWS.title%",
                "enablement": "isCloud9 || !isWeb",
                "cloud9": {
                    "cn": {
                        "category": "%AWS.title.cn%"
                    }
                }
            },
            {
                "command": "aws.iot.detachPolicy",
                "title": "%AWS.command.iot.detachCert%",
                "category": "%AWS.title%",
                "enablement": "isCloud9 || !isWeb",
                "cloud9": {
                    "cn": {
                        "category": "%AWS.title.cn%"
                    }
                }
            },
            {
                "command": "aws.iot.viewPolicyVersion",
                "title": "%AWS.command.iot.viewPolicyVersion%",
                "category": "%AWS.title%",
                "enablement": "isCloud9 || !isWeb",
                "cloud9": {
                    "cn": {
                        "category": "%AWS.title.cn%"
                    }
                }
            },
            {
                "command": "aws.iot.setDefaultPolicy",
                "title": "%AWS.command.iot.setDefaultPolicy%",
                "category": "%AWS.title%",
                "enablement": "isCloud9 || !isWeb",
                "cloud9": {
                    "cn": {
                        "category": "%AWS.title.cn%"
                    }
                }
            },
            {
                "command": "aws.iot.copyEndpoint",
                "title": "%AWS.command.iot.copyEndpoint%",
                "category": "%AWS.title%",
                "enablement": "isCloud9 || !isWeb",
                "cloud9": {
                    "cn": {
                        "category": "%AWS.title.cn%"
                    }
                }
            },
            {
                "command": "aws.redshift.editConnection",
                "title": "Edit connection",
                "category": "%AWS.title%"
            },
            {
                "command": "aws.redshift.deleteConnection",
                "title": "Delete connection",
                "category": "%AWS.title%"
            },
            {
                "command": "aws.s3.presignedURL",
                "title": "%AWS.command.s3.presignedURL%",
                "category": "%AWS.title%",
                "enablement": "isCloud9 || !isWeb"
            },
            {
                "command": "aws.s3.copyPath",
                "title": "%AWS.command.s3.copyPath%",
                "category": "%AWS.title%",
                "enablement": "isCloud9 || !isWeb",
                "cloud9": {
                    "cn": {
                        "category": "%AWS.title.cn%"
                    }
                }
            },
            {
                "command": "aws.s3.downloadFileAs",
                "title": "%AWS.command.s3.downloadFileAs%",
                "category": "%AWS.title%",
                "enablement": "isCloud9 || !isWeb",
                "icon": "$(cloud-download)",
                "cloud9": {
                    "cn": {
                        "category": "%AWS.title.cn%"
                    }
                }
            },
            {
                "command": "aws.s3.openFile",
                "title": "%AWS.command.s3.openFile%",
                "category": "%AWS.title%",
                "enablement": "isCloud9 || !isWeb",
                "icon": "$(open-preview)"
            },
            {
                "command": "aws.s3.editFile",
                "title": "%AWS.command.s3.editFile%",
                "category": "%AWS.title%",
                "enablement": "isCloud9 || !isWeb",
                "icon": "$(edit)"
            },
            {
                "command": "aws.s3.uploadFile",
                "title": "%AWS.command.s3.uploadFile%",
                "category": "%AWS.title%",
                "enablement": "isCloud9 || !isWeb",
                "icon": "$(cloud-upload)",
                "cloud9": {
                    "cn": {
                        "category": "%AWS.title.cn%"
                    }
                }
            },
            {
                "command": "aws.s3.uploadFileToParent",
                "title": "%AWS.command.s3.uploadFileToParent%",
                "category": "%AWS.title%",
                "enablement": "isCloud9 || !isWeb",
                "cloud9": {
                    "cn": {
                        "category": "%AWS.title.cn%"
                    }
                }
            },
            {
                "command": "aws.s3.createFolder",
                "title": "%AWS.command.s3.createFolder%",
                "category": "%AWS.title%",
                "enablement": "isCloud9 || !isWeb",
                "icon": "$(new-folder)",
                "cloud9": {
                    "cn": {
                        "category": "%AWS.title.cn%"
                    }
                }
            },
            {
                "command": "aws.s3.createBucket",
                "title": "%AWS.command.s3.createBucket%",
                "category": "%AWS.title%",
                "enablement": "isCloud9 || !isWeb",
                "icon": "$(aws-s3-create-bucket)",
                "cloud9": {
                    "cn": {
                        "category": "%AWS.title.cn%"
                    }
                }
            },
            {
                "command": "aws.s3.deleteBucket",
                "title": "%AWS.generic.promptDelete%",
                "category": "%AWS.title%",
                "enablement": "isCloud9 || !isWeb",
                "cloud9": {
                    "cn": {
                        "category": "%AWS.title.cn%"
                    }
                }
            },
            {
                "command": "aws.s3.deleteFile",
                "title": "%AWS.generic.promptDelete%",
                "category": "%AWS.title%",
                "enablement": "isCloud9 || !isWeb",
                "cloud9": {
                    "cn": {
                        "category": "%AWS.title.cn%"
                    }
                }
            },
            {
                "command": "aws.invokeLambda",
                "title": "%AWS.command.invokeLambda%",
                "category": "%AWS.title%",
                "enablement": "isCloud9 || !isWeb",
                "cloud9": {
                    "cn": {
                        "title": "%AWS.command.invokeLambda.cn%",
                        "category": "%AWS.title.cn%"
                    }
                }
            },
            {
                "command": "aws.downloadLambda",
                "title": "%AWS.command.downloadLambda%",
                "category": "%AWS.title%",
                "enablement": "viewItem == awsRegionFunctionNodeDownloadable",
                "cloud9": {
                    "cn": {
                        "category": "%AWS.title.cn%"
                    }
                }
            },
            {
                "command": "aws.uploadLambda",
                "title": "%AWS.command.uploadLambda%",
                "enablement": "isCloud9 || !isWeb",
                "category": "%AWS.title%",
                "cloud9": {
                    "cn": {
                        "category": "%AWS.title.cn%"
                    }
                }
            },
            {
                "command": "aws.deleteLambda",
                "title": "%AWS.generic.promptDelete%",
                "enablement": "isCloud9 || !isWeb",
                "category": "%AWS.title%",
                "cloud9": {
                    "cn": {
                        "category": "%AWS.title.cn%"
                    }
                }
            },
            {
                "command": "aws.copyLambdaUrl",
                "title": "%AWS.generic.copyUrl%",
                "enablement": "isCloud9 || !isWeb",
                "category": "%AWS.title%",
                "cloud9": {
                    "cn": {
                        "category": "%AWS.title.cn%"
                    }
                }
            },
            {
                "command": "aws.deploySamApplication",
                "title": "%AWS.command.deploySamApplication%",
                "enablement": "isCloud9 || !isWeb",
                "category": "%AWS.title%",
                "cloud9": {
                    "cn": {
                        "category": "%AWS.title.cn%"
                    }
                }
            },
            {
                "command": "aws.submitFeedback",
                "title": "%AWS.command.submitFeedback%",
                "category": "%AWS.title%",
                "icon": "$(comment)",
                "cloud9": {
                    "cn": {
                        "category": "%AWS.title.cn%"
                    }
                }
            },
            {
                "command": "aws.refreshAwsExplorer",
                "title": "%AWS.command.refreshAwsExplorer%",
                "enablement": "isCloud9 || !isWeb",
                "category": "%AWS.title%",
                "icon": {
                    "dark": "resources/icons/vscode/dark/refresh.svg",
                    "light": "resources/icons/vscode/light/refresh.svg"
                }
            },
            {
                "command": "aws.samcli.detect",
                "title": "%AWS.command.samcli.detect%",
                "enablement": "isCloud9 || !isWeb",
                "category": "%AWS.title%",
                "cloud9": {
                    "cn": {
                        "category": "%AWS.title.cn%"
                    }
                }
            },
            {
                "command": "aws.deleteCloudFormation",
                "title": "%AWS.command.deleteCloudFormation%",
                "enablement": "isCloud9 || !isWeb",
                "category": "%AWS.title%",
                "cloud9": {
                    "cn": {
                        "category": "%AWS.title.cn%"
                    }
                }
            },
            {
                "command": "aws.downloadStateMachineDefinition",
                "title": "%AWS.command.downloadStateMachineDefinition%",
                "enablement": "isCloud9 || !isWeb",
                "category": "%AWS.title%",
                "cloud9": {
                    "cn": {
                        "category": "%AWS.title.cn%"
                    }
                }
            },
            {
                "command": "aws.executeStateMachine",
                "title": "%AWS.command.executeStateMachine%",
                "enablement": "isCloud9 || !isWeb",
                "category": "%AWS.title%",
                "cloud9": {
                    "cn": {
                        "category": "%AWS.title.cn%"
                    }
                }
            },
            {
                "command": "aws.renderStateMachineGraph",
                "title": "%AWS.command.renderStateMachineGraph%",
                "enablement": "isCloud9 || !isWeb",
                "category": "%AWS.title%",
                "cloud9": {
                    "cn": {
                        "category": "%AWS.title.cn%"
                    }
                }
            },
            {
                "command": "aws.copyArn",
                "title": "%AWS.command.copyArn%",
                "category": "%AWS.title%",
                "enablement": "isCloud9 || !isWeb",
                "cloud9": {
                    "cn": {
                        "category": "%AWS.title.cn%"
                    }
                }
            },
            {
                "command": "aws.copyName",
                "title": "%AWS.command.copyName%",
                "category": "%AWS.title%",
                "enablement": "isCloud9 || !isWeb",
                "cloud9": {
                    "cn": {
                        "category": "%AWS.title.cn%"
                    }
                }
            },
            {
                "command": "aws.listCommands",
                "title": "%AWS.command.listCommands%",
                "category": "%AWS.title%",
                "cloud9": {
                    "cn": {
                        "title": "%AWS.command.listCommands.cn%",
                        "category": "%AWS.title.cn%"
                    }
                }
            },
            {
                "command": "aws.viewSchemaItem",
                "title": "%AWS.command.viewSchemaItem%",
                "category": "%AWS.title%",
                "enablement": "isCloud9 || !isWeb",
                "cloud9": {
                    "cn": {
                        "category": "%AWS.title.cn%"
                    }
                }
            },
            {
                "command": "aws.searchSchema",
                "title": "%AWS.command.searchSchema%",
                "category": "%AWS.title%",
                "enablement": "isCloud9 || !isWeb",
                "cloud9": {
                    "cn": {
                        "category": "%AWS.title.cn%"
                    }
                }
            },
            {
                "command": "aws.searchSchemaPerRegistry",
                "title": "%AWS.command.searchSchemaPerRegistry%",
                "category": "%AWS.title%",
                "enablement": "isCloud9 || !isWeb",
                "cloud9": {
                    "cn": {
                        "category": "%AWS.title.cn%"
                    }
                }
            },
            {
                "command": "aws.downloadSchemaItemCode",
                "title": "%AWS.command.downloadSchemaItemCode%",
                "category": "%AWS.title%",
                "enablement": "isCloud9 || !isWeb",
                "cloud9": {
                    "cn": {
                        "category": "%AWS.title.cn%"
                    }
                }
            },
            {
                "command": "aws.viewLogs",
                "title": "%AWS.command.viewLogs%",
                "category": "%AWS.title%"
            },
            {
                "command": "aws.help",
                "title": "%AWS.command.help%",
                "category": "%AWS.title%",
                "cloud9": {
                    "cn": {
                        "category": "%AWS.title.cn%"
                    }
                }
            },
            {
                "command": "aws.github",
                "title": "%AWS.command.github%",
                "category": "%AWS.title%",
                "cloud9": {
                    "cn": {
                        "category": "%AWS.title.cn%"
                    }
                }
            },
            {
                "command": "aws.quickStart",
                "title": "%AWS.command.quickStart%",
                "category": "%AWS.title%",
                "cloud9": {
                    "cn": {
                        "category": "%AWS.title.cn%"
                    }
                }
            },
            {
                "command": "aws.cdk.refresh",
                "title": "%AWS.command.refreshCdkExplorer%",
                "category": "%AWS.title%",
                "enablement": "isCloud9 || !isWeb",
                "icon": {
                    "dark": "resources/icons/vscode/dark/refresh.svg",
                    "light": "resources/icons/vscode/light/refresh.svg"
                },
                "cloud9": {
                    "cn": {
                        "category": "%AWS.title.cn%"
                    }
                }
            },
            {
                "command": "aws.cdk.viewDocs",
                "title": "%AWS.generic.viewDocs%",
                "category": "%AWS.title%",
                "enablement": "isCloud9 || !isWeb"
            },
            {
                "command": "aws.stepfunctions.createStateMachineFromTemplate",
                "title": "%AWS.command.stepFunctions.createStateMachineFromTemplate%",
                "category": "%AWS.title%",
                "enablement": "isCloud9 || !isWeb",
                "cloud9": {
                    "cn": {
                        "category": "%AWS.title.cn%"
                    }
                }
            },
            {
                "command": "aws.stepfunctions.publishStateMachine",
                "title": "%AWS.command.stepFunctions.publishStateMachine%",
                "category": "%AWS.title%",
                "enablement": "isCloud9 || !isWeb",
                "cloud9": {
                    "cn": {
                        "category": "%AWS.title.cn%"
                    }
                }
            },
            {
                "command": "aws.previewStateMachine",
                "title": "%AWS.command.stepFunctions.previewStateMachine%",
                "category": "%AWS.title%",
                "enablement": "isCloud9 || !isWeb",
                "icon": "$(aws-stepfunctions-preview)",
                "cloud9": {
                    "cn": {
                        "category": "%AWS.title.cn%"
                    }
                }
            },
            {
                "command": "aws.cdk.renderStateMachineGraph",
                "title": "%AWS.command.cdk.previewStateMachine%",
                "enablement": "isCloud9 || !isWeb",
                "category": "AWS",
                "icon": "$(aws-stepfunctions-preview)"
            },
            {
                "command": "aws.aboutToolkit",
                "title": "%AWS.command.aboutToolkit%",
                "category": "%AWS.title%"
            },
            {
                "command": "aws.cwl.viewLogStream",
                "title": "%AWS.command.viewLogStream%",
                "enablement": "isCloud9 || !isWeb",
                "category": "%AWS.title%",
                "cloud9": {
                    "cn": {
                        "category": "%AWS.title.cn%"
                    }
                }
            },
            {
                "command": "aws.ssmDocument.createLocalDocument",
                "title": "%AWS.command.ssmDocument.createLocalDocument%",
                "category": "%AWS.title%",
                "enablement": "isCloud9 || !isWeb",
                "cloud9": {
                    "cn": {
                        "category": "%AWS.title.cn%"
                    }
                }
            },
            {
                "command": "aws.ssmDocument.openLocalDocument",
                "title": "%AWS.command.ssmDocument.openLocalDocument%",
                "category": "%AWS.title%",
                "enablement": "isCloud9 || !isWeb",
                "icon": "$(cloud-download)",
                "cloud9": {
                    "cn": {
                        "category": "%AWS.title.cn%"
                    }
                }
            },
            {
                "command": "aws.ssmDocument.openLocalDocumentJson",
                "title": "%AWS.command.ssmDocument.openLocalDocumentJson%",
                "category": "%AWS.title%",
                "enablement": "isCloud9 || !isWeb",
                "cloud9": {
                    "cn": {
                        "category": "%AWS.title.cn%"
                    }
                }
            },
            {
                "command": "aws.ssmDocument.openLocalDocumentYaml",
                "title": "%AWS.command.ssmDocument.openLocalDocumentYaml%",
                "category": "%AWS.title%",
                "enablement": "isCloud9 || !isWeb",
                "cloud9": {
                    "cn": {
                        "category": "%AWS.title.cn%"
                    }
                }
            },
            {
                "command": "aws.ssmDocument.deleteDocument",
                "title": "%AWS.command.ssmDocument.deleteDocument%",
                "category": "%AWS.title%",
                "enablement": "isCloud9 || !isWeb",
                "cloud9": {
                    "cn": {
                        "category": "%AWS.title.cn%"
                    }
                }
            },
            {
                "command": "aws.ssmDocument.publishDocument",
                "title": "%AWS.command.ssmDocument.publishDocument%",
                "category": "%AWS.title%",
                "enablement": "isCloud9 || !isWeb",
                "icon": "$(cloud-upload)",
                "cloud9": {
                    "cn": {
                        "category": "%AWS.title.cn%"
                    }
                }
            },
            {
                "command": "aws.ssmDocument.updateDocumentVersion",
                "title": "%AWS.command.ssmDocument.updateDocumentVersion%",
                "category": "%AWS.title%",
                "enablement": "isCloud9 || !isWeb",
                "cloud9": {
                    "cn": {
                        "category": "%AWS.title.cn%"
                    }
                }
            },
            {
                "command": "aws.copyLogResource",
                "title": "%AWS.command.copyLogResource%",
                "category": "%AWS.title%",
                "enablement": "isCloud9 || !isWeb",
                "icon": "$(files)",
                "cloud9": {
                    "cn": {
                        "category": "%AWS.title.cn%"
                    }
                }
            },
            {
                "command": "aws.cwl.searchLogGroup",
                "title": "%AWS.command.cloudWatchLogs.searchLogGroup%",
                "category": "%AWS.title%",
                "enablement": "isCloud9 || !isWeb",
                "icon": "$(search-view-icon)",
                "cloud9": {
                    "cn": {
                        "category": "%AWS.title.cn%"
                    }
                }
            },
            {
                "command": "aws.saveCurrentLogDataContent",
                "title": "%AWS.command.saveCurrentLogDataContent%",
                "category": "%AWS.title%",
                "enablement": "isCloud9 || !isWeb",
                "icon": "$(save)",
                "cloud9": {
                    "cn": {
                        "category": "%AWS.title.cn%"
                    }
                }
            },
            {
                "command": "aws.cwl.changeFilterPattern",
                "title": "%AWS.command.cwl.changeFilterPattern%",
                "category": "%AWS.title%",
                "enablement": "isCloud9 || !isWeb",
                "icon": "$(search-view-icon)",
                "cloud9": {
                    "cn": {
                        "category": "%AWS.title.cn%"
                    }
                }
            },
            {
                "command": "aws.cwl.changeTimeFilter",
                "title": "%AWS.command.cwl.changeTimeFilter%",
                "category": "%AWS.title%",
                "enablement": "isCloud9 || !isWeb",
                "icon": "$(calendar)",
                "cloud9": {
                    "cn": {
                        "category": "%AWS.title.cn%"
                    }
                }
            },
            {
                "command": "aws.addSamDebugConfig",
                "title": "%AWS.command.addSamDebugConfig%",
                "category": "%AWS.title%",
                "enablement": "isCloud9 || !isWeb",
                "cloud9": {
                    "cn": {
                        "category": "%AWS.title.cn%"
                    }
                }
            },
            {
                "command": "aws.toggleSamCodeLenses",
                "title": "%AWS.command.toggleSamCodeLenses%",
                "category": "%AWS.title%",
                "enablement": "isCloud9 || !isWeb",
                "cloud9": {
                    "cn": {
                        "category": "%AWS.title.cn%"
                    }
                }
            },
            {
                "command": "aws.ecs.runCommandInContainer",
                "title": "%AWS.ecs.runCommandInContainer%",
                "category": "%AWS.title%",
                "enablement": "viewItem == awsEcsContainerNodeExecEnabled",
                "cloud9": {
                    "cn": {
                        "category": "%AWS.title.cn%"
                    }
                }
            },
            {
                "command": "aws.ecs.openTaskInTerminal",
                "title": "%AWS.ecs.openTaskInTerminal%",
                "category": "%AWS.title%",
                "enablement": "viewItem == awsEcsContainerNodeExecEnabled",
                "cloud9": {
                    "cn": {
                        "category": "%AWS.title.cn%"
                    }
                }
            },
            {
                "command": "aws.ecs.enableEcsExec",
                "title": "%AWS.ecs.enableEcsExec%",
                "category": "%AWS.title%",
                "enablement": "isCloud9 || !isWeb",
                "cloud9": {
                    "cn": {
                        "category": "%AWS.title.cn%"
                    }
                }
            },
            {
                "command": "aws.ecs.viewDocumentation",
                "title": "%AWS.generic.viewDocs%",
                "category": "%AWS.title%",
                "enablement": "isCloud9 || !isWeb",
                "cloud9": {
                    "cn": {
                        "category": "%AWS.title.cn%"
                    }
                }
            },
            {
                "command": "aws.resources.copyIdentifier",
                "title": "%AWS.command.resources.copyIdentifier%",
                "category": "%AWS.title%",
                "enablement": "isCloud9 || !isWeb",
                "cloud9": {
                    "cn": {
                        "category": "%AWS.title.cn%"
                    }
                }
            },
            {
                "command": "aws.resources.openResourcePreview",
                "title": "%AWS.generic.preview%",
                "category": "%AWS.title%",
                "enablement": "isCloud9 || !isWeb",
                "icon": "$(open-preview)",
                "cloud9": {
                    "cn": {
                        "category": "%AWS.title.cn%"
                    }
                }
            },
            {
                "command": "aws.resources.createResource",
                "title": "%AWS.generic.create%",
                "category": "%AWS.title%",
                "enablement": "isCloud9 || !isWeb",
                "icon": "$(add)",
                "cloud9": {
                    "cn": {
                        "category": "%AWS.title.cn%"
                    }
                }
            },
            {
                "command": "aws.resources.deleteResource",
                "title": "%AWS.generic.promptDelete%",
                "category": "%AWS.title%",
                "enablement": "isCloud9 || !isWeb",
                "cloud9": {
                    "cn": {
                        "category": "%AWS.title.cn%"
                    }
                }
            },
            {
                "command": "aws.resources.updateResource",
                "title": "%AWS.generic.promptUpdate%",
                "category": "%AWS.title%",
                "enablement": "isCloud9 || !isWeb",
                "icon": "$(pencil)",
                "cloud9": {
                    "cn": {
                        "category": "%AWS.title.cn%"
                    }
                }
            },
            {
                "command": "aws.resources.updateResourceInline",
                "title": "%AWS.generic.promptUpdate%",
                "category": "%AWS.title%",
                "enablement": "isCloud9 || !isWeb",
                "icon": "$(pencil)",
                "cloud9": {
                    "cn": {
                        "category": "%AWS.title.cn%"
                    }
                }
            },
            {
                "command": "aws.resources.saveResource",
                "title": "%AWS.generic.save%",
                "category": "%AWS.title%",
                "enablement": "isCloud9 || !isWeb",
                "icon": "$(save)",
                "cloud9": {
                    "cn": {
                        "category": "%AWS.title.cn%"
                    }
                }
            },
            {
                "command": "aws.resources.closeResource",
                "title": "%AWS.generic.close%",
                "category": "%AWS.title%",
                "enablement": "isCloud9 || !isWeb",
                "icon": "$(close)",
                "cloud9": {
                    "cn": {
                        "category": "%AWS.title.cn%"
                    }
                }
            },
            {
                "command": "aws.resources.viewDocs",
                "title": "%AWS.generic.viewDocs%",
                "category": "%AWS.title%",
                "enablement": "isCloud9 || !isWeb",
                "icon": "$(book)",
                "cloud9": {
                    "cn": {
                        "category": "%AWS.title.cn%"
                    }
                }
            },
            {
                "command": "aws.resources.configure",
                "title": "%AWS.command.resources.configure%",
                "category": "%AWS.title%",
                "enablement": "isCloud9 || !isWeb",
                "icon": "$(gear)",
                "cloud9": {
                    "cn": {
                        "category": "%AWS.title.cn%"
                    }
                }
            },
            {
                "command": "aws.apprunner.createService",
                "title": "%AWS.command.apprunner.createService%",
                "category": "%AWS.title%",
                "enablement": "isCloud9 || !isWeb",
                "cloud9": {
                    "cn": {
                        "category": "%AWS.title.cn%"
                    }
                }
            },
            {
                "command": "aws.ecs.disableEcsExec",
                "title": "%AWS.ecs.disableEcsExec%",
                "category": "%AWS.title%",
                "enablement": "isCloud9 || !isWeb",
                "cloud9": {
                    "cn": {
                        "category": "%AWS.title.cn%"
                    }
                }
            },
            {
                "command": "aws.apprunner.createServiceFromEcr",
                "title": "%AWS.command.apprunner.createServiceFromEcr%",
                "category": "%AWS.title%",
                "enablement": "isCloud9 || !isWeb",
                "cloud9": {
                    "cn": {
                        "category": "%AWS.title.cn%"
                    }
                }
            },
            {
                "command": "aws.apprunner.pauseService",
                "title": "%AWS.command.apprunner.pauseService%",
                "category": "%AWS.title%",
                "enablement": "isCloud9 || !isWeb",
                "cloud9": {
                    "cn": {
                        "category": "%AWS.title.cn%"
                    }
                }
            },
            {
                "command": "aws.apprunner.resumeService",
                "title": "%AWS.command.apprunner.resumeService%",
                "category": "AWS",
                "enablement": "isCloud9 || !isWeb",
                "cloud9": {
                    "cn": {
                        "category": "%AWS.title.cn%"
                    }
                }
            },
            {
                "command": "aws.apprunner.copyServiceUrl",
                "title": "%AWS.command.apprunner.copyServiceUrl%",
                "category": "%AWS.title%",
                "enablement": "isCloud9 || !isWeb",
                "cloud9": {
                    "cn": {
                        "category": "%AWS.title.cn%"
                    }
                }
            },
            {
                "command": "aws.apprunner.open",
                "title": "%AWS.command.apprunner.open%",
                "category": "%AWS.title%",
                "enablement": "isCloud9 || !isWeb",
                "cloud9": {
                    "cn": {
                        "category": "%AWS.title.cn%"
                    }
                }
            },
            {
                "command": "aws.apprunner.deleteService",
                "title": "%AWS.generic.promptDelete%",
                "category": "%AWS.title%",
                "enablement": "isCloud9 || !isWeb",
                "cloud9": {
                    "cn": {
                        "category": "%AWS.title.cn%"
                    }
                }
            },
            {
                "command": "aws.apprunner.startDeployment",
                "title": "%AWS.command.apprunner.startDeployment%",
                "category": "%AWS.title%",
                "enablement": "isCloud9 || !isWeb",
                "cloud9": {
                    "cn": {
                        "category": "%AWS.title.cn%"
                    }
                }
            },
            {
                "command": "aws.cloudFormation.newTemplate",
                "title": "%AWS.command.cloudFormation.newTemplate%",
                "category": "%AWS.title%",
                "enablement": "isCloud9 || !isWeb",
                "cloud9": {
                    "cn": {
                        "category": "%AWS.title.cn%"
                    }
                }
            },
            {
                "command": "aws.sam.newTemplate",
                "title": "%AWS.command.sam.newTemplate%",
                "category": "%AWS.title%",
                "enablement": "isCloud9 || !isWeb",
                "cloud9": {
                    "cn": {
                        "category": "%AWS.title.cn%"
                    }
                }
            },
            {
                "command": "aws.samcli.sync",
                "title": "%AWS.command.samcli.sync%",
                "category": "%AWS.title%",
                "enablement": "isCloud9 || !isWeb"
            },
            {
                "command": "aws.codeWhisperer",
                "title": "%AWS.command.codewhisperer.title%",
                "category": "%AWS.title%"
            },
            {
                "command": "aws.codeWhisperer.configure",
                "title": "%AWS.command.codewhisperer.configure%",
                "category": "%AWS.title%",
                "icon": "$(gear)",
                "cloud9": {
                    "cn": {
                        "category": "%AWS.title.cn%"
                    }
                }
            },
            {
                "command": "aws.codeWhisperer.introduction",
                "title": "%AWS.command.codewhisperer.introduction%",
                "category": "%AWS.title%",
                "icon": "$(question)",
                "cloud9": {
                    "cn": {
                        "category": "%AWS.title.cn%"
                    }
                }
            },
            {
                "command": "aws.codewhisperer.signout",
                "title": "%AWS.command.codewhisperer.signout%",
                "category": "%AWS.title%",
                "icon": "$(debug-disconnect)"
            },
            {
                "command": "aws.dev.openMenu",
                "title": "Open Developer Menu",
                "category": "AWS (Developer)",
                "enablement": "aws.isDevMode"
            },
            {
                "command": "aws.createWithApplicationComposer",
                "title": "%AWS.command.applicationComposer.create%",
                "category": "%AWS.title%",
                "cloud9": {
                    "cn": {
                        "category": "%AWS.title.cn%"
                    }
                }
            },
            {
                "command": "aws.openInApplicationComposerDialog",
                "title": "%AWS.command.applicationComposer.openDialog%",
                "category": "%AWS.title%",
                "cloud9": {
                    "cn": {
                        "category": "%AWS.title.cn%"
                    }
                }
            },
            {
                "command": "aws.openInApplicationComposer",
                "title": "%AWS.command.applicationComposer.open%",
                "category": "%AWS.title%",
                "icon": "$(aws-applicationcomposer-icon)",
                "cloud9": {
                    "cn": {
                        "category": "%AWS.title.cn%"
                    }
                }
            }
        ],
        "jsonValidation": [
            {
                "fileMatch": ".aws/templates.json",
                "url": "./dist/src/templates/templates.json"
            },
            {
                "fileMatch": "*ecs-task-def.json",
                "url": "https://ecs-intellisense.s3-us-west-2.amazonaws.com/task-definition/schema.json"
            }
        ],
        "languages": [
            {
                "id": "asl",
                "extensions": [
                    ".asl.json",
                    ".asl"
                ],
                "aliases": [
                    "Amazon States Language"
                ]
            },
            {
                "id": "asl-yaml",
                "aliases": [
                    "Amazon States Language (YAML)"
                ],
                "extensions": [
                    ".asl.yaml",
                    ".asl.yml"
                ]
            },
            {
                "id": "ssm-json",
                "extensions": [
                    ".ssm.json"
                ],
                "aliases": [
                    "AWS Systems Manager Document (JSON)"
                ]
            },
            {
                "id": "ssm-yaml",
                "extensions": [
                    ".ssm.yaml",
                    ".ssm.yml"
                ],
                "aliases": [
                    "AWS Systems Manager Document (YAML)"
                ]
            }
        ],
        "keybindings": [
            {
                "command": "aws.awsq.explainCode",
                "win": "win+alt+e",
                "mac": "cmd+alt+e",
                "linux": "meta+alt+e",
                "when": "editorHasSelection"
            },
            {
                "command": "aws.awsq.refactorCode",
                "win": "win+alt+u",
                "mac": "cmd+alt+u",
                "linux": "meta+alt+u",
                "when": "editorHasSelection"
            },
            {
                "command": "aws.awsq.fixCode",
                "win": "win+alt+y",
                "mac": "cmd+alt+y",
                "linux": "meta+alt+y",
                "when": "editorHasSelection"
            },
            {
                "command": "aws.awsq.optimizeCode",
                "win": "win+alt+a",
                "mac": "cmd+alt+a",
                "linux": "meta+alt+a",
                "when": "editorHasSelection"
            },
            {
                "command": "aws.awsq.sendToPrompt",
                "key": "win+alt+q",
                "mac": "cmd+alt+q",
                "linux": "meta+alt+q",
                "when": "editorHasSelection"
            },
            {
                "command": "aws.previewStateMachine",
                "key": "ctrl+shift+v",
                "mac": "cmd+shift+v",
                "when": "editorTextFocus && editorLangId == asl || editorTextFocus && editorLangId == asl-yaml"
            },
            {
                "command": "aws.codeWhisperer",
                "key": "alt+c",
                "mac": "alt+c",
                "when": "editorTextFocus && CODEWHISPERER_ENABLED"
            },
            {
                "command": "aws.codeWhisperer.rejectCodeSuggestion",
                "key": "escape",
                "mac": "escape",
                "when": "inlineSuggestionVisible && !editorReadonly && CODEWHISPERER_ENABLED"
            },
            {
                "key": "right",
                "command": "editor.action.inlineSuggest.showNext",
                "when": "inlineSuggestionVisible && !editorReadonly && CODEWHISPERER_ENABLED"
            },
            {
                "key": "left",
                "command": "editor.action.inlineSuggest.showPrevious",
                "when": "inlineSuggestionVisible && !editorReadonly && CODEWHISPERER_ENABLED"
            }
        ],
        "grammars": [
            {
                "language": "asl",
                "scopeName": "source.asl",
                "path": "./syntaxes/ASL.tmLanguage"
            },
            {
                "language": "asl-yaml",
                "scopeName": "source.asl.yaml",
                "path": "./syntaxes/asl-yaml.tmLanguage.json"
            },
            {
                "language": "ssm-json",
                "scopeName": "source.ssmjson",
                "path": "./syntaxes/SSMJSON.tmLanguage"
            },
            {
                "language": "ssm-yaml",
                "scopeName": "source.ssmyaml",
                "path": "./syntaxes/SSMYAML.tmLanguage"
            }
        ],
        "resourceLabelFormatters": [
            {
                "scheme": "aws-cwl",
                "formatting": {
                    "label": "${path}",
                    "separator": "/"
                }
            },
            {
                "scheme": "s3*",
                "formatting": {
                    "label": "[S3] ${path}",
                    "separator": "/"
                }
            }
        ],
        "walkthroughs": [],
        "icons": {
            "aws-applicationcomposer-icon": {
                "description": "AWS Contributed Icon",
                "default": {
                    "fontPath": "./resources/fonts/aws-toolkit-icons.woff",
                    "fontCharacter": "\\f1aa"
                }
            },
            "aws-applicationcomposer-icon-dark": {
                "description": "AWS Contributed Icon",
                "default": {
                    "fontPath": "./resources/fonts/aws-toolkit-icons.woff",
                    "fontCharacter": "\\f1ab"
                }
            },
            "aws-apprunner-service": {
                "description": "AWS Contributed Icon",
                "default": {
                    "fontPath": "./resources/fonts/aws-toolkit-icons.woff",
                    "fontCharacter": "\\f1ac"
                }
            },
            "aws-cdk-logo": {
                "description": "AWS Contributed Icon",
                "default": {
                    "fontPath": "./resources/fonts/aws-toolkit-icons.woff",
                    "fontCharacter": "\\f1ad"
                }
            },
            "aws-cloudformation-stack": {
                "description": "AWS Contributed Icon",
                "default": {
                    "fontPath": "./resources/fonts/aws-toolkit-icons.woff",
                    "fontCharacter": "\\f1ae"
                }
            },
            "aws-cloudwatch-log-group": {
                "description": "AWS Contributed Icon",
                "default": {
                    "fontPath": "./resources/fonts/aws-toolkit-icons.woff",
                    "fontCharacter": "\\f1af"
                }
            },
            "aws-codecatalyst-logo": {
                "description": "AWS Contributed Icon",
                "default": {
                    "fontPath": "./resources/fonts/aws-toolkit-icons.woff",
                    "fontCharacter": "\\f1b0"
                }
            },
            "aws-codewhisperer-learn": {
                "description": "AWS Contributed Icon",
                "default": {
                    "fontPath": "./resources/fonts/aws-toolkit-icons.woff",
                    "fontCharacter": "\\f1b1"
                }
            },
            "aws-ecr-registry": {
                "description": "AWS Contributed Icon",
                "default": {
                    "fontPath": "./resources/fonts/aws-toolkit-icons.woff",
                    "fontCharacter": "\\f1b2"
                }
            },
            "aws-ecs-cluster": {
                "description": "AWS Contributed Icon",
                "default": {
                    "fontPath": "./resources/fonts/aws-toolkit-icons.woff",
                    "fontCharacter": "\\f1b3"
                }
            },
            "aws-ecs-container": {
                "description": "AWS Contributed Icon",
                "default": {
                    "fontPath": "./resources/fonts/aws-toolkit-icons.woff",
                    "fontCharacter": "\\f1b4"
                }
            },
            "aws-ecs-service": {
                "description": "AWS Contributed Icon",
                "default": {
                    "fontPath": "./resources/fonts/aws-toolkit-icons.woff",
                    "fontCharacter": "\\f1b5"
                }
            },
            "aws-generic-attach-file": {
                "description": "AWS Contributed Icon",
                "default": {
                    "fontPath": "./resources/fonts/aws-toolkit-icons.woff",
                    "fontCharacter": "\\f1b6"
                }
            },
            "aws-iot-certificate": {
                "description": "AWS Contributed Icon",
                "default": {
                    "fontPath": "./resources/fonts/aws-toolkit-icons.woff",
                    "fontCharacter": "\\f1b7"
                }
            },
            "aws-iot-policy": {
                "description": "AWS Contributed Icon",
                "default": {
                    "fontPath": "./resources/fonts/aws-toolkit-icons.woff",
                    "fontCharacter": "\\f1b8"
                }
            },
<<<<<<< HEAD
            "aws-mynah-MynahIconBlack": {
=======
            "aws-iot-thing": {
>>>>>>> aa639051
                "description": "AWS Contributed Icon",
                "default": {
                    "fontPath": "./resources/fonts/aws-toolkit-icons.woff",
                    "fontCharacter": "\\f1b9"
                }
            },
<<<<<<< HEAD
            "aws-mynah-MynahIconWhite": {
=======
            "aws-lambda-function": {
>>>>>>> aa639051
                "description": "AWS Contributed Icon",
                "default": {
                    "fontPath": "./resources/fonts/aws-toolkit-icons.woff",
                    "fontCharacter": "\\f1ba"
                }
            },
<<<<<<< HEAD
            "aws-mynah-logo": {
=======
            "aws-redshift-cluster": {
>>>>>>> aa639051
                "description": "AWS Contributed Icon",
                "default": {
                    "fontPath": "./resources/fonts/aws-toolkit-icons.woff",
                    "fontCharacter": "\\f1bb"
                }
            },
<<<<<<< HEAD
            "aws-redshift-cluster": {
=======
            "aws-redshift-cluster-connected": {
>>>>>>> aa639051
                "description": "AWS Contributed Icon",
                "default": {
                    "fontPath": "./resources/fonts/aws-toolkit-icons.woff",
                    "fontCharacter": "\\f1bc"
                }
            },
<<<<<<< HEAD
            "aws-redshift-cluster-connected": {
=======
            "aws-redshift-database": {
>>>>>>> aa639051
                "description": "AWS Contributed Icon",
                "default": {
                    "fontPath": "./resources/fonts/aws-toolkit-icons.woff",
                    "fontCharacter": "\\f1bd"
                }
            },
<<<<<<< HEAD
            "aws-redshift-database": {
=======
            "aws-redshift-redshift-cluster-connected": {
>>>>>>> aa639051
                "description": "AWS Contributed Icon",
                "default": {
                    "fontPath": "./resources/fonts/aws-toolkit-icons.woff",
                    "fontCharacter": "\\f1be"
                }
            },
<<<<<<< HEAD
            "aws-redshift-redshift-cluster-connected": {
=======
            "aws-redshift-schema": {
>>>>>>> aa639051
                "description": "AWS Contributed Icon",
                "default": {
                    "fontPath": "./resources/fonts/aws-toolkit-icons.woff",
                    "fontCharacter": "\\f1bf"
                }
            },
<<<<<<< HEAD
            "aws-redshift-schema": {
=======
            "aws-redshift-table": {
>>>>>>> aa639051
                "description": "AWS Contributed Icon",
                "default": {
                    "fontPath": "./resources/fonts/aws-toolkit-icons.woff",
                    "fontCharacter": "\\f1c0"
                }
            },
<<<<<<< HEAD
            "aws-redshift-table": {
=======
            "aws-s3-bucket": {
>>>>>>> aa639051
                "description": "AWS Contributed Icon",
                "default": {
                    "fontPath": "./resources/fonts/aws-toolkit-icons.woff",
                    "fontCharacter": "\\f1c1"
                }
            },
<<<<<<< HEAD
            "aws-s3-bucket": {
=======
            "aws-s3-create-bucket": {
>>>>>>> aa639051
                "description": "AWS Contributed Icon",
                "default": {
                    "fontPath": "./resources/fonts/aws-toolkit-icons.woff",
                    "fontCharacter": "\\f1c2"
                }
            },
<<<<<<< HEAD
            "aws-s3-create-bucket": {
=======
            "aws-schemas-registry": {
>>>>>>> aa639051
                "description": "AWS Contributed Icon",
                "default": {
                    "fontPath": "./resources/fonts/aws-toolkit-icons.woff",
                    "fontCharacter": "\\f1c3"
                }
            },
<<<<<<< HEAD
            "aws-schemas-registry": {
                "description": "AWS Contributed Icon",
                "default": {
                    "fontPath": "./resources/fonts/aws-toolkit-icons.woff",
                    "fontCharacter": "\\f1c4"
                }
            },
=======
>>>>>>> aa639051
            "aws-schemas-schema": {
                "description": "AWS Contributed Icon",
                "default": {
                    "fontPath": "./resources/fonts/aws-toolkit-icons.woff",
<<<<<<< HEAD
                    "fontCharacter": "\\f1c5"
=======
                    "fontCharacter": "\\f1c4"
>>>>>>> aa639051
                }
            },
            "aws-stepfunctions-preview": {
                "description": "AWS Contributed Icon",
                "default": {
                    "fontPath": "./resources/fonts/aws-toolkit-icons.woff",
<<<<<<< HEAD
                    "fontCharacter": "\\f1c6"
=======
                    "fontCharacter": "\\f1c5"
>>>>>>> aa639051
                }
            }
        },
        "notebooks": [
            {
                "type": "aws-redshift-sql-notebook",
                "displayName": "Redshift SQL notebook",
                "selector": [
                    {
                        "filenamePattern": "*.redshiftnb"
                    }
                ]
            }
        ]
    },
    "scripts": {
        "prepare": "ts-node ./scripts/build/prepare.ts",
        "vscode:prepublish": "npm run clean && npm run buildScripts && webpack --mode production && npm run copyFiles",
        "clean": "ts-node ./scripts/clean.ts dist",
        "reset": "npm run clean -- node_modules && npm install",
        "copyFiles": "ts-node ./scripts/build/copyFiles.ts",
        "buildScripts": "npm run generateClients && npm run generatePackage && npm run generateNonCodeFiles && npm run copyFiles",
        "buildBrowser": "npm run clean && npm run buildScripts && webpack --config webpack.browser.config.js --mode production && npm run copyFiles",
        "runInBrowser": "npm run buildBrowser && npx @vscode/test-web --open-devtools --extensionDevelopmentPath=. .",
        "compile": "npm run clean && npm run buildScripts && webpack --mode development && npm run copyFiles",
        "watch": "npm run clean && npm run buildScripts && tsc -watch -p ./",
        "postinstall": "npm run generateTelemetry && npm run generateConfigurationAttributes",
        "testCompile": "npm run buildScripts && tsc -p ./ && npm run instrument",
        "test": "npm run testCompile && ts-node ./scripts/test/test.ts && npm run report",
        "testE2E": "npm run testCompile && ts-node ./scripts/test/testE2E.ts && npm run report",
        "testInteg": "npm run testCompile && ts-node ./scripts/test/testInteg.ts && npm run report",
        "lint": "ts-node ./scripts/lint/testLint.ts",
        "lintfix": "eslint -c .eslintrc.js --fix --ext .ts .",
        "package": "ts-node ./scripts/build/package.ts",
        "install-plugin": "vsce package -o aws-toolkit-vscode-test.vsix && code --install-extension aws-toolkit-vscode-test.vsix",
        "generateClients": "npm run build -w @amzn/codewhisperer-streaming && ts-node ./scripts/build/generateServiceClient.ts ",
        "generatePackage": "ts-node ./scripts/build/generateIcons.ts",
        "generateTelemetry": "node node_modules/@aws-toolkits/telemetry/lib/generateTelemetry.js --extraInput=src/shared/telemetry/vscodeTelemetry.json --output=src/shared/telemetry/telemetry.gen.ts",
        "generateNonCodeFiles": "ts-node ./scripts/build/generateNonCodeFiles.ts",
        "generateConfigurationAttributes": "ts-node ./scripts/build/generateConfigurationAttributes.ts",
        "newChange": "ts-node ./scripts/newChange.ts",
        "createRelease": "ts-node ./scripts/build/createRelease.ts",
        "serve": "webpack serve --config-name vue-hmr --mode development",
        "instrument": "nyc instrument --in-place ./dist/src",
        "report": "nyc report --reporter=html --reporter=json"
    },
    "devDependencies": {
        "@aws-sdk/types": "^3.13.1",
        "@aws-toolkits/telemetry": "^1.0.160",
        "@aws/fully-qualified-names": "^2.1.1",
        "@cspotcode/source-map-support": "^0.8.1",
        "@sinonjs/fake-timers": "^10.0.2",
        "@types/adm-zip": "^0.4.34",
        "@types/async-lock": "^1.4.0",
        "@types/bytes": "^3.1.0",
        "@types/circular-dependency-plugin": "^5.0.5",
        "@types/cross-spawn": "^6.0.0",
        "@types/diff": "^5.0.3",
        "@types/fs-extra": "^9.0.11",
        "@types/glob": "^7.1.1",
        "@types/js-yaml": "^4.0.5",
        "@types/lodash": "^4.14.180",
        "@types/marked": "^5.0.0",
        "@types/mime-types": "^2.1.1",
        "@types/mocha": "^10.0.0",
        "@types/node": "^14.18.5",
<<<<<<< HEAD
        "@types/node-fetch": "^2.6.6",
        "@types/prismjs": "^1.26.0",
=======
        "@types/node-fetch": "^2.6.8",
>>>>>>> aa639051
        "@types/readline-sync": "^1.4.3",
        "@types/sanitize-html": "2.3.1",
        "@types/semver": "^7.5.0",
        "@types/sinon": "^10.0.5",
        "@types/sinonjs__fake-timers": "^8.1.2",
        "@types/tcp-port-used": "^1.0.1",
        "@types/uuid": "^9.0.1",
        "@types/vscode": "^1.68.0",
        "@types/vscode-webview": "^1.57.1",
        "@types/webpack-env": "^1.18.1",
        "@types/xml2js": "^0.4.11",
        "@typescript-eslint/eslint-plugin": "^5.59.0",
        "@typescript-eslint/parser": "^5.59.1",
        "@vscode/codicons": "^0.0.33",
        "@vscode/test-electron": "^2.3.4",
        "@vscode/test-web": "^0.0.45",
        "@vscode/vsce": "^2.19.0",
        "@vue/compiler-sfc": "^3.3.2",
        "circular-dependency-plugin": "^5.2.2",
        "css-loader": "^6.7.3",
        "esbuild-loader": "2.20.0",
        "eslint": "^8.26.0",
        "eslint-config-prettier": "8.8",
        "eslint-plugin-header": "^3.1.1",
        "eslint-plugin-no-null": "^1.0.2",
        "glob": "^7.1.7",
        "husky": "^7.0.2",
        "json-schema-to-typescript": "^13.0.2",
        "marked": "^5.0.4",
        "mocha": "^10.1.0",
        "mocha-junit-reporter": "^2.2.1",
        "mocha-multi-reporters": "^1.5.1",
        "nyc": "^15.1.0",
        "prettier": "^2.8.8",
        "prettier-plugin-sh": "^0.12.8",
        "pretty-quick": "^3.1.3",
        "readline-sync": "^1.4.9",
        "sass": "^1.49.8",
        "sass-loader": "^12.6.0",
        "sinon": "^14.0.0",
        "style-loader": "^3.3.1",
        "ts-mockito": "^2.5.0",
        "ts-node": "^10.9.1",
        "umd-compat-loader": "^2.1.2",
        "vscode-nls-dev": "^4.0.4",
        "vue-loader": "^17.2.2",
        "vue-style-loader": "^4.1.3",
        "webfont": "^11.2.26",
        "webpack": "^5.83.0",
        "webpack-cli": "^4.9.1",
        "webpack-dev-server": "^4.15.1"
    },
    "dependencies": {
        "@amzn/codewhisperer-streaming": "file:./src.gen/@amzn/codewhisperer-streaming",
        "@aws-sdk/client-cognito-identity": "3.46.0",
        "@aws-sdk/client-lambda": "3.385.0",
        "@aws-sdk/client-sso": "^3.342.0",
        "@aws-sdk/client-sso-oidc": "^3.181.0",
        "@aws-sdk/credential-provider-ini": "3.46.0",
        "@aws-sdk/credential-provider-process": "3.37.0",
        "@aws-sdk/credential-provider-sso": "^3.345.0",
        "@aws-sdk/property-provider": "3.46.0",
        "@aws-sdk/shared-ini-file-loader": "^3.46.0",
        "@aws-sdk/smithy-client": "^3.46.0",
        "@aws-sdk/util-arn-parser": "^3.46.0",
        "@aws/mynah-ui-chat": "npm:@aws/mynah-ui@2.0.0-beta.14.1",
        "@gerhobbelt/gitignore-parser": "^0.2.0-9",
        "@iarna/toml": "^2.2.5",
        "@vscode/debugprotocol": "^1.57.0",
        "adm-zip": "^0.5.10",
        "amazon-states-language-service": "^1.11.0",
        "async-lock": "^1.4.0",
        "aws-sdk": "^2.1384.0",
        "aws-ssm-document-language-service": "^1.0.0",
        "bytes": "^3.1.2",
        "cross-fetch": "^4.0.0",
        "cross-spawn": "^7.0.3",
        "fast-json-patch": "^3.1.1",
        "fs-extra": "^10.0.1",
        "got": "^11.8.5",
        "i18n-ts": "^1.0.5",
        "immutable": "^4.3.0",
        "js-yaml": "^4.1.0",
        "jsonc-parser": "^3.2.0",
        "lodash": "^4.17.21",
        "mime-types": "^2.1.32",
        "moment": "^2.29.4",
        "node-fetch": "^2.7.0",
        "portfinder": "^1.0.32",
        "sanitize-html": "^2.3.3",
        "semver": "^7.5.4",
        "strip-ansi": "^5.2.0",
        "tcp-port-used": "^1.0.1",
        "typescript": "^5.0.4",
        "uuid": "^9.0.0",
        "vscode-languageclient": "^6.1.4",
        "vscode-languageserver": "^6.1.1",
        "vscode-languageserver-protocol": "^3.15.3",
        "vscode-languageserver-textdocument": "^1.0.8",
        "vscode-nls": "^5.2.0",
        "vue": "^3.3.4",
        "web-tree-sitter": "^0.20.7",
        "winston": "^3.7.1",
        "winston-transport": "^4.5.0",
        "xml2js": "^0.6.0",
        "yaml": "^1.9.2",
        "yaml-cfn": "^0.3.2"
    },
    "prettier": {
        "printWidth": 120,
        "trailingComma": "es5",
        "tabWidth": 4,
        "singleQuote": true,
        "semi": false,
        "bracketSpacing": true,
        "arrowParens": "avoid",
        "endOfLine": "lf"
    },
    "workspaces": [
        "src/browser",
        "src.gen/@amzn/codewhisperer-streaming"
    ]
}<|MERGE_RESOLUTION|>--- conflicted
+++ resolved
@@ -3893,157 +3893,116 @@
                     "fontCharacter": "\\f1b8"
                 }
             },
-<<<<<<< HEAD
-            "aws-mynah-MynahIconBlack": {
-=======
             "aws-iot-thing": {
->>>>>>> aa639051
                 "description": "AWS Contributed Icon",
                 "default": {
                     "fontPath": "./resources/fonts/aws-toolkit-icons.woff",
                     "fontCharacter": "\\f1b9"
                 }
             },
-<<<<<<< HEAD
-            "aws-mynah-MynahIconWhite": {
-=======
             "aws-lambda-function": {
->>>>>>> aa639051
                 "description": "AWS Contributed Icon",
                 "default": {
                     "fontPath": "./resources/fonts/aws-toolkit-icons.woff",
                     "fontCharacter": "\\f1ba"
                 }
             },
-<<<<<<< HEAD
-            "aws-mynah-logo": {
-=======
-            "aws-redshift-cluster": {
->>>>>>> aa639051
+            "aws-mynah-MynahIconBlack": {
                 "description": "AWS Contributed Icon",
                 "default": {
                     "fontPath": "./resources/fonts/aws-toolkit-icons.woff",
                     "fontCharacter": "\\f1bb"
                 }
             },
-<<<<<<< HEAD
-            "aws-redshift-cluster": {
-=======
-            "aws-redshift-cluster-connected": {
->>>>>>> aa639051
+            "aws-mynah-MynahIconWhite": {
                 "description": "AWS Contributed Icon",
                 "default": {
                     "fontPath": "./resources/fonts/aws-toolkit-icons.woff",
                     "fontCharacter": "\\f1bc"
                 }
             },
-<<<<<<< HEAD
-            "aws-redshift-cluster-connected": {
-=======
-            "aws-redshift-database": {
->>>>>>> aa639051
+            "aws-mynah-logo": {
                 "description": "AWS Contributed Icon",
                 "default": {
                     "fontPath": "./resources/fonts/aws-toolkit-icons.woff",
                     "fontCharacter": "\\f1bd"
                 }
             },
-<<<<<<< HEAD
-            "aws-redshift-database": {
-=======
-            "aws-redshift-redshift-cluster-connected": {
->>>>>>> aa639051
+            "aws-redshift-cluster": {
                 "description": "AWS Contributed Icon",
                 "default": {
                     "fontPath": "./resources/fonts/aws-toolkit-icons.woff",
                     "fontCharacter": "\\f1be"
                 }
             },
-<<<<<<< HEAD
-            "aws-redshift-redshift-cluster-connected": {
-=======
-            "aws-redshift-schema": {
->>>>>>> aa639051
+            "aws-redshift-cluster-connected": {
                 "description": "AWS Contributed Icon",
                 "default": {
                     "fontPath": "./resources/fonts/aws-toolkit-icons.woff",
                     "fontCharacter": "\\f1bf"
                 }
             },
-<<<<<<< HEAD
-            "aws-redshift-schema": {
-=======
-            "aws-redshift-table": {
->>>>>>> aa639051
+            "aws-redshift-database": {
                 "description": "AWS Contributed Icon",
                 "default": {
                     "fontPath": "./resources/fonts/aws-toolkit-icons.woff",
                     "fontCharacter": "\\f1c0"
                 }
             },
-<<<<<<< HEAD
-            "aws-redshift-table": {
-=======
-            "aws-s3-bucket": {
->>>>>>> aa639051
+            "aws-redshift-redshift-cluster-connected": {
                 "description": "AWS Contributed Icon",
                 "default": {
                     "fontPath": "./resources/fonts/aws-toolkit-icons.woff",
                     "fontCharacter": "\\f1c1"
                 }
             },
-<<<<<<< HEAD
-            "aws-s3-bucket": {
-=======
-            "aws-s3-create-bucket": {
->>>>>>> aa639051
+            "aws-redshift-schema": {
                 "description": "AWS Contributed Icon",
                 "default": {
                     "fontPath": "./resources/fonts/aws-toolkit-icons.woff",
                     "fontCharacter": "\\f1c2"
                 }
             },
-<<<<<<< HEAD
-            "aws-s3-create-bucket": {
-=======
-            "aws-schemas-registry": {
->>>>>>> aa639051
+            "aws-redshift-table": {
                 "description": "AWS Contributed Icon",
                 "default": {
                     "fontPath": "./resources/fonts/aws-toolkit-icons.woff",
                     "fontCharacter": "\\f1c3"
                 }
             },
-<<<<<<< HEAD
+            "aws-s3-bucket": {
+                "description": "AWS Contributed Icon",
+                "default": {
+                    "fontPath": "./resources/fonts/aws-toolkit-icons.woff",
+                    "fontCharacter": "\\f1c4"
+                }
+            },
+            "aws-s3-create-bucket": {
+                "description": "AWS Contributed Icon",
+                "default": {
+                    "fontPath": "./resources/fonts/aws-toolkit-icons.woff",
+                    "fontCharacter": "\\f1c5"
+                }
+            },
             "aws-schemas-registry": {
                 "description": "AWS Contributed Icon",
                 "default": {
                     "fontPath": "./resources/fonts/aws-toolkit-icons.woff",
-                    "fontCharacter": "\\f1c4"
-                }
-            },
-=======
->>>>>>> aa639051
+                    "fontCharacter": "\\f1c6"
+                }
+            },
             "aws-schemas-schema": {
                 "description": "AWS Contributed Icon",
                 "default": {
                     "fontPath": "./resources/fonts/aws-toolkit-icons.woff",
-<<<<<<< HEAD
-                    "fontCharacter": "\\f1c5"
-=======
-                    "fontCharacter": "\\f1c4"
->>>>>>> aa639051
+                    "fontCharacter": "\\f1c7"
                 }
             },
             "aws-stepfunctions-preview": {
                 "description": "AWS Contributed Icon",
                 "default": {
                     "fontPath": "./resources/fonts/aws-toolkit-icons.woff",
-<<<<<<< HEAD
-                    "fontCharacter": "\\f1c6"
-=======
-                    "fontCharacter": "\\f1c5"
->>>>>>> aa639051
+                    "fontCharacter": "\\f1c8"
                 }
             }
         },
@@ -4110,12 +4069,8 @@
         "@types/mime-types": "^2.1.1",
         "@types/mocha": "^10.0.0",
         "@types/node": "^14.18.5",
-<<<<<<< HEAD
-        "@types/node-fetch": "^2.6.6",
+        "@types/node-fetch": "^2.6.8",
         "@types/prismjs": "^1.26.0",
-=======
-        "@types/node-fetch": "^2.6.8",
->>>>>>> aa639051
         "@types/readline-sync": "^1.4.3",
         "@types/sanitize-html": "2.3.1",
         "@types/semver": "^7.5.0",
