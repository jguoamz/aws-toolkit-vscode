/*!
 * Copyright Amazon.com, Inc. or its affiliates. All Rights Reserved.
 * SPDX-License-Identifier: Apache-2.0
 */
import * as path from 'path'
import * as vscode from 'vscode'
import { Event as VSCodeEvent, Uri, workspace, window, ViewColumn, Position, Selection } from 'vscode'
import { EditorContextExtractor } from '../../editor/context/extractor'
import { ChatSessionStorage } from '../../storages/chatSession'
import { Messenger, MessengerResponseType, StaticTextResponseType } from './messenger/messenger'
import {
    PromptMessage,
    ChatTriggerType,
    TriggerPayload,
    TabClosedMessage,
    InsertCodeAtCursorPosition,
    TriggerTabIDReceived,
    StopResponseMessage,
    CopyCodeToClipboard,
    ChatItemVotedMessage,
    ChatItemFeedbackMessage,
    TabCreatedMessage,
    TabChangedMessage,
    UIFocusMessage,
    SourceLinkClickMessage,
    ResponseBodyLinkClickMessage,
    ChatPromptCommandType,
    FooterInfoLinkClick,
    ViewDiff,
    AcceptDiff,
    QuickCommandGroupActionClick,
    DocumentReference,
    FileClick,
    RelevantTextDocumentAddition,
<<<<<<< HEAD
    TabBarButtonClick,
    SaveChatMessage,
=======
    PromptInputOptionChange,
>>>>>>> 1667c944
} from './model'
import {
    AppToWebViewMessageDispatcher,
    ContextSelectedMessage,
    CustomFormActionMessage,
    DetailedListActionClickMessage,
    DetailedListFilterChangeMessage,
    DetailedListItemSelectMessage,
} from '../../view/connector/connector'
import { MessagePublisher } from '../../../amazonq/messages/messagePublisher'
import { MessageListener } from '../../../amazonq/messages/messageListener'
import { EditorContentController } from '../../../amazonq/commons/controllers/contentController'
import { EditorContextCommand } from '../../commands/registerCommands'
import { PromptsGenerator } from './prompts/promptsGenerator'
import { TriggerEventsStorage } from '../../storages/triggerEvents'
import { SendMessageRequest } from '@amzn/amazon-q-developer-streaming-client'
import {
    CodeWhispererStreamingServiceException,
    Origin,
    ToolResult,
    ToolResultStatus,
} from '@amzn/codewhisperer-streaming'
import { UserIntentRecognizer } from './userIntent/userIntentRecognizer'
import { CWCTelemetryHelper, recordTelemetryChatRunCommand } from './telemetryHelper'
import { CodeWhispererTracker } from '../../../codewhisperer/tracker/codewhispererTracker'
import { getLogger } from '../../../shared/logger/logger'
import { triggerPayloadToChatRequest } from './chatRequest/converter'
import { AuthUtil } from '../../../codewhisperer/util/authUtil'
import { openUrl } from '../../../shared/utilities/vsCodeUtils'
import { randomUUID } from '../../../shared/crypto'
import { LspController } from '../../../amazonq/lsp/lspController'
import { CodeWhispererSettings } from '../../../codewhisperer/util/codewhispererSettings'
import { getSelectedCustomization } from '../../../codewhisperer/util/customizationUtil'
import { getHttpStatusCode, AwsClientResponseError } from '../../../shared/errors'
import { uiEventRecorder } from '../../../amazonq/util/eventRecorder'
import { telemetry } from '../../../shared/telemetry/telemetry'
import { isSsoConnection } from '../../../auth/connection'
import { inspect } from '../../../shared/utilities/collectionUtils'
import { DefaultAmazonQAppInitContext } from '../../../amazonq/apps/initContext'
import globals from '../../../shared/extensionGlobals'
import { MynahIconsType, MynahUIDataModel, QuickActionCommand } from '@aws/mynah-ui'
import { LspClient } from '../../../amazonq/lsp/lspClient'
import { AdditionalContextPrompt, ContextCommandItem, ContextCommandItemType } from '../../../amazonq/lsp/types'
import { workspaceCommand } from '../../../amazonq/webview/ui/tabs/constants'
import fs from '../../../shared/fs/fs'
import { FeatureConfigProvider, Features } from '../../../shared/featureConfig'
import { i18n } from '../../../shared/i18n-helper'
import {
    getUserPromptsDirectory,
    promptFileExtension,
    createSavedPromptCommandId,
    aditionalContentNameLimit,
    additionalContentInnerContextLimit,
    workspaceChunkMaxSize,
    defaultContextLengths,
} from '../../constants'
import { ChatSession } from '../../clients/chat/v0/chat'
<<<<<<< HEAD
import { Database } from '../../../shared/db/chatDb/chatDb'
import { TabBarController } from './tabBarController'
=======
import { amazonQTabSuffix } from '../../../shared/constants'
import { maxToolOutputCharacterLength, OutputKind } from '../../tools/toolShared'
import { ToolUtils, Tool, ToolType } from '../../tools/toolUtils'
import { ChatStream } from '../../tools/chatStream'
import { ChatHistoryStorage } from '../../storages/chatHistoryStorage'
import { FsWrite, FsWriteParams } from '../../tools/fsWrite'
import { tempDirPath } from '../../../shared/filesystemUtilities'
>>>>>>> 1667c944

export interface ChatControllerMessagePublishers {
    readonly processPromptChatMessage: MessagePublisher<PromptMessage>
    readonly processTabCreatedMessage: MessagePublisher<TabCreatedMessage>
    readonly processTabClosedMessage: MessagePublisher<TabClosedMessage>
    readonly processTabChangedMessage: MessagePublisher<TabChangedMessage>
    readonly processInsertCodeAtCursorPosition: MessagePublisher<InsertCodeAtCursorPosition>
    readonly processAcceptDiff: MessagePublisher<AcceptDiff>
    readonly processViewDiff: MessagePublisher<ViewDiff>
    readonly processCopyCodeToClipboard: MessagePublisher<CopyCodeToClipboard>
    readonly processContextMenuCommand: MessagePublisher<EditorContextCommand>
    readonly processTriggerTabIDReceived: MessagePublisher<TriggerTabIDReceived>
    readonly processStopResponseMessage: MessagePublisher<StopResponseMessage>
    readonly processChatItemVotedMessage: MessagePublisher<ChatItemVotedMessage>
    readonly processChatItemFeedbackMessage: MessagePublisher<ChatItemFeedbackMessage>
    readonly processUIFocusMessage: MessagePublisher<UIFocusMessage>
    readonly processSourceLinkClick: MessagePublisher<SourceLinkClickMessage>
    readonly processResponseBodyLinkClick: MessagePublisher<ResponseBodyLinkClickMessage>
    readonly processFooterInfoLinkClick: MessagePublisher<FooterInfoLinkClick>
    readonly processContextCommandUpdateMessage: MessagePublisher<void>
    readonly processQuickCommandGroupActionClicked: MessagePublisher<QuickCommandGroupActionClick>
    readonly processCustomFormAction: MessagePublisher<CustomFormActionMessage>
    readonly processContextSelected: MessagePublisher<ContextSelectedMessage>
    readonly processFileClick: MessagePublisher<FileClick>
<<<<<<< HEAD
    readonly processTabBarButtonClick: MessagePublisher<TabBarButtonClick>
    readonly processSaveChat: MessagePublisher<SaveChatMessage>
    readonly processDetailedListFilterChangeMessage: MessagePublisher<DetailedListFilterChangeMessage>
    readonly processDetailedListItemSelectMessage: MessagePublisher<DetailedListItemSelectMessage>
    readonly processDetailedListActionClickMessage: MessagePublisher<DetailedListActionClickMessage>
=======
    readonly processPromptInputOptionChange: MessagePublisher<PromptInputOptionChange>
>>>>>>> 1667c944
}

export interface ChatControllerMessageListeners {
    readonly processPromptChatMessage: MessageListener<PromptMessage>
    readonly processTabCreatedMessage: MessageListener<TabCreatedMessage>
    readonly processTabClosedMessage: MessageListener<TabClosedMessage>
    readonly processTabChangedMessage: MessageListener<TabChangedMessage>
    readonly processInsertCodeAtCursorPosition: MessageListener<InsertCodeAtCursorPosition>
    readonly processAcceptDiff: MessageListener<AcceptDiff>
    readonly processViewDiff: MessageListener<ViewDiff>
    readonly processCopyCodeToClipboard: MessageListener<CopyCodeToClipboard>
    readonly processContextMenuCommand: MessageListener<EditorContextCommand>
    readonly processTriggerTabIDReceived: MessageListener<TriggerTabIDReceived>
    readonly processStopResponseMessage: MessageListener<StopResponseMessage>
    readonly processChatItemVotedMessage: MessageListener<ChatItemVotedMessage>
    readonly processChatItemFeedbackMessage: MessageListener<ChatItemFeedbackMessage>
    readonly processUIFocusMessage: MessageListener<UIFocusMessage>
    readonly processSourceLinkClick: MessageListener<SourceLinkClickMessage>
    readonly processResponseBodyLinkClick: MessageListener<ResponseBodyLinkClickMessage>
    readonly processFooterInfoLinkClick: MessageListener<FooterInfoLinkClick>
    readonly processContextCommandUpdateMessage: MessageListener<void>
    readonly processQuickCommandGroupActionClicked: MessageListener<QuickCommandGroupActionClick>
    readonly processCustomFormAction: MessageListener<CustomFormActionMessage>
    readonly processContextSelected: MessageListener<ContextSelectedMessage>
    readonly processFileClick: MessageListener<FileClick>
<<<<<<< HEAD
    readonly processTabBarButtonClick: MessageListener<TabBarButtonClick>
    readonly processSaveChat: MessageListener<SaveChatMessage>
    readonly processDetailedListFilterChangeMessage: MessageListener<DetailedListFilterChangeMessage>
    readonly processDetailedListItemSelectMessage: MessageListener<DetailedListItemSelectMessage>
    readonly processDetailedListActionClickMessage: MessageListener<DetailedListActionClickMessage>
=======
    readonly processPromptInputOptionChange: MessageListener<PromptInputOptionChange>
>>>>>>> 1667c944
}

export class ChatController {
    private readonly sessionStorage: ChatSessionStorage
    private readonly triggerEventsStorage: TriggerEventsStorage
    private readonly messenger: Messenger
    private readonly editorContextExtractor: EditorContextExtractor
    private readonly editorContentController: EditorContentController
    private readonly tabBarController: TabBarController
    private readonly promptGenerator: PromptsGenerator
    private readonly userIntentRecognizer: UserIntentRecognizer
    private readonly telemetryHelper: CWCTelemetryHelper
    private userPromptsWatcher: vscode.FileSystemWatcher | undefined
<<<<<<< HEAD
    private chatHistoryDb = Database.getInstance()
=======
    private readonly chatHistoryStorage: ChatHistoryStorage
>>>>>>> 1667c944

    public constructor(
        private readonly chatControllerMessageListeners: ChatControllerMessageListeners,
        appsToWebViewMessagePublisher: MessagePublisher<any>,
        onDidChangeAmazonQVisibility: VSCodeEvent<boolean>
    ) {
        this.sessionStorage = new ChatSessionStorage()
        this.triggerEventsStorage = new TriggerEventsStorage()
        this.telemetryHelper = CWCTelemetryHelper.init(this.sessionStorage, this.triggerEventsStorage)
        this.messenger = new Messenger(
            new AppToWebViewMessageDispatcher(appsToWebViewMessagePublisher),
            this.telemetryHelper
        )
        this.editorContextExtractor = new EditorContextExtractor()
        this.editorContentController = new EditorContentController()
        this.promptGenerator = new PromptsGenerator()
        this.userIntentRecognizer = new UserIntentRecognizer()
<<<<<<< HEAD
        this.tabBarController = new TabBarController(this.messenger)
=======
        this.chatHistoryStorage = new ChatHistoryStorage()
>>>>>>> 1667c944

        onDidChangeAmazonQVisibility((visible) => {
            if (visible) {
                this.telemetryHelper.recordOpenChat()
            } else {
                this.telemetryHelper.recordCloseChat()
            }
        })

        this.chatControllerMessageListeners.processPromptChatMessage.onMessage((data) => {
            const uiEvents = uiEventRecorder.get(data.tabID)
            if (uiEvents) {
                uiEventRecorder.set(data.tabID, {
                    events: {
                        featureReceivedMessage: globals.clock.Date.now(),
                    },
                })
            }
            /**
             * traceId is only instrumented for chat-prompt but not for things
             * like follow-up-was-clicked. In those cases we fallback to a different
             * uuid
             **/
            return telemetry.withTraceId(() => {
                return this.processPromptChatMessage(data)
            }, uiEvents?.traceId ?? randomUUID())
        })

        this.chatControllerMessageListeners.processTabCreatedMessage.onMessage((data) => {
            return this.processTabCreateMessage(data)
        })

        this.chatControllerMessageListeners.processTabClosedMessage.onMessage((data) => {
            return this.processTabCloseMessage(data)
        })

        this.chatControllerMessageListeners.processTabChangedMessage.onMessage((data) => {
            return this.processTabChangedMessage(data)
        })

        this.chatControllerMessageListeners.processInsertCodeAtCursorPosition.onMessage((data) => {
            return this.processInsertCodeAtCursorPosition(data)
        })

        this.chatControllerMessageListeners.processAcceptDiff.onMessage((data) => {
            return this.processAcceptDiff(data)
        })

        this.chatControllerMessageListeners.processViewDiff.onMessage((data) => {
            return this.processViewDiff(data)
        })

        this.chatControllerMessageListeners.processCopyCodeToClipboard.onMessage((data) => {
            return this.processCopyCodeToClipboard(data)
        })

        this.chatControllerMessageListeners.processContextMenuCommand.onMessage((data) => {
            return this.processContextMenuCommand(data)
        })

        this.chatControllerMessageListeners.processTriggerTabIDReceived.onMessage((data) => {
            return this.processTriggerTabIDReceived(data)
        })

        this.chatControllerMessageListeners.processStopResponseMessage.onMessage((data) => {
            return this.processStopResponseMessage(data)
        })

        this.chatControllerMessageListeners.processChatItemVotedMessage.onMessage((data) => {
            return this.processChatItemVotedMessage(data)
        })

        this.chatControllerMessageListeners.processChatItemFeedbackMessage.onMessage((data) => {
            return this.processChatItemFeedbackMessage(data)
        })

        this.chatControllerMessageListeners.processUIFocusMessage.onMessage((data) => {
            return this.processUIFocusMessage(data)
        })

        this.chatControllerMessageListeners.processSourceLinkClick.onMessage((data) => {
            return this.processSourceLinkClick(data)
        })
        this.chatControllerMessageListeners.processResponseBodyLinkClick.onMessage((data) => {
            return this.processResponseBodyLinkClick(data)
        })
        this.chatControllerMessageListeners.processFooterInfoLinkClick.onMessage((data) => {
            return this.processFooterInfoLinkClick(data)
        })
        this.chatControllerMessageListeners.processContextCommandUpdateMessage.onMessage(() => {
            return this.processContextCommandUpdateMessage()
        })
        this.chatControllerMessageListeners.processQuickCommandGroupActionClicked.onMessage((data) => {
            return this.processQuickCommandGroupActionClicked(data)
        })
        this.chatControllerMessageListeners.processCustomFormAction.onMessage((data) => {
            return this.processCustomFormAction(data)
        })
        this.chatControllerMessageListeners.processContextSelected.onMessage((data) => {
            return this.processContextSelected(data)
        })
        this.chatControllerMessageListeners.processFileClick.onMessage((data) => {
            return this.processFileClickMessage(data)
        })
<<<<<<< HEAD
        this.chatControllerMessageListeners.processTabBarButtonClick.onMessage((data) => {
            return this.tabBarController.processTabBarButtonClick(data)
        })
        this.chatControllerMessageListeners.processSaveChat.onMessage((data) => {
            return this.tabBarController.processSaveChat(data)
        })
        this.chatControllerMessageListeners.processDetailedListActionClickMessage.onMessage((data) => {
            return this.tabBarController.processActionClickMessage(data)
        })
        this.chatControllerMessageListeners.processDetailedListFilterChangeMessage.onMessage((data) => {
            return this.tabBarController.processFilterChangeMessage(data)
        })
        this.chatControllerMessageListeners.processDetailedListItemSelectMessage.onMessage((data) => {
            return this.tabBarController.processItemSelectMessage(data)
=======
        this.chatControllerMessageListeners.processPromptInputOptionChange.onMessage((data) => {
            return this.processPromptInputOptionChange(data)
>>>>>>> 1667c944
        })
    }

    private registerUserPromptsWatcher() {
        if (this.userPromptsWatcher) {
            return
        }
        this.userPromptsWatcher = vscode.workspace.createFileSystemWatcher(
            new vscode.RelativePattern(vscode.Uri.file(getUserPromptsDirectory()), `*${promptFileExtension}`),
            false,
            true,
            false
        )
        this.userPromptsWatcher.onDidCreate(() => this.processContextCommandUpdateMessage())
        this.userPromptsWatcher.onDidDelete(() => this.processContextCommandUpdateMessage())
        globals.context.subscriptions.push(this.userPromptsWatcher)
    }

    private processFooterInfoLinkClick(click: FooterInfoLinkClick) {
        this.openLinkInExternalBrowser(click)
    }

    private openLinkInExternalBrowser(
        click: ResponseBodyLinkClickMessage | SourceLinkClickMessage | FooterInfoLinkClick
    ) {
        this.telemetryHelper.recordInteractWithMessage(click)
        void openUrl(Uri.parse(click.link))
    }

    private processResponseBodyLinkClick(click: ResponseBodyLinkClickMessage) {
        const uri = vscode.Uri.parse(click.link)
        if (uri.scheme === 'file') {
            void this.openFile(uri.fsPath)
        } else {
            this.openLinkInExternalBrowser(click)
        }
    }

    private async openFile(absolutePath: string) {
        const fileExists = await fs.existsFile(absolutePath)
        if (fileExists) {
            const document = await vscode.workspace.openTextDocument(absolutePath)
            await vscode.window.showTextDocument(document)
        }
    }

    private processSourceLinkClick(click: SourceLinkClickMessage) {
        this.openLinkInExternalBrowser(click)
    }

    private processQuickActionCommand(message: PromptMessage) {
        this.editorContextExtractor
            .extractContextForTrigger('QuickAction')
            .then((context) => {
                const triggerID = randomUUID()

                const quickActionCommand = message.command as ChatPromptCommandType

                this.messenger.sendQuickActionMessage(quickActionCommand, triggerID)

                this.triggerEventsStorage.addTriggerEvent({
                    id: triggerID,
                    tabID: message.tabID,
                    message: undefined,
                    type: 'quick_action',
                    quickAction: quickActionCommand,
                    context,
                })

                if (quickActionCommand === 'help') {
                    void this.generateStaticTextResponse('quick-action-help', triggerID)
                    recordTelemetryChatRunCommand('help')
                    return
                }
            })
            .catch((e) => {
                this.processException(e, '')
            })
    }

    private async processChatItemFeedbackMessage(message: ChatItemFeedbackMessage) {
        await this.telemetryHelper.recordFeedback(message)
    }

    private async processChatItemVotedMessage(message: ChatItemVotedMessage) {
        this.telemetryHelper.recordInteractWithMessage(message)
    }

    private async processStopResponseMessage(message: StopResponseMessage) {
        const session = this.sessionStorage.getSession(message.tabID)
        session.tokenSource.cancel()
        this.chatHistoryStorage.getTabHistory(message.tabID).clearRecentHistory()
    }

    private async processTriggerTabIDReceived(message: TriggerTabIDReceived) {
        this.triggerEventsStorage.updateTriggerEventTabIDFromUnknown(message.triggerID, message.tabID)
    }

    private async processInsertCodeAtCursorPosition(message: InsertCodeAtCursorPosition) {
        this.editorContentController.insertTextAtCursorPosition(message.code, (editor, cursorStart) => {
            CodeWhispererTracker.getTracker().enqueue({
                conversationID: this.telemetryHelper.getConversationId(message.tabID) ?? '',
                messageID: message.messageId,
                userIntent: message.userIntent,
                time: new Date(),
                fileUrl: editor.document.uri,
                startPosition: cursorStart,
                endPosition: editor.selection.active,
                originalString: message.code,
            })
        })
        this.telemetryHelper.recordInteractWithMessage(message)
    }

    private async processAcceptDiff(message: AcceptDiff) {
        const context = this.triggerEventsStorage.getTriggerEvent((message.data as any)?.triggerID) || ''
        this.editorContentController
            .acceptDiff({ ...message, ...context })
            .then(() => {
                this.telemetryHelper.recordInteractWithMessage(message)
            })
            .catch((error) => {
                this.telemetryHelper.recordInteractWithMessage(message, { result: 'Failed' })
            })
    }

    private async processViewDiff(message: ViewDiff) {
        const context = this.triggerEventsStorage.getTriggerEvent((message.data as any)?.triggerID) || ''
        this.editorContentController
            .viewDiff({ ...message, ...context })
            .then(() => {
                this.telemetryHelper.recordInteractWithMessage(message)
            })
            .catch((error) => {
                this.telemetryHelper.recordInteractWithMessage(message, { result: 'Failed' })
            })
    }

    private async processCopyCodeToClipboard(message: CopyCodeToClipboard) {
        this.telemetryHelper.recordInteractWithMessage(message)
    }

    private async processTabCreateMessage(message: TabCreatedMessage) {
        // this.telemetryHelper.recordOpenChat(message.tabOpenInteractionType)
    }

    private async processTabCloseMessage(message: TabClosedMessage) {
        this.sessionStorage.deleteSession(message.tabID)
        this.chatHistoryStorage.deleteHistory(message.tabID)
        this.triggerEventsStorage.removeTabEvents(message.tabID)
        // this.telemetryHelper.recordCloseChat(message.tabID)
        this.chatHistoryDb.updateTabOpenState(message.tabID, false)
    }

    private async processTabChangedMessage(message: TabChangedMessage) {
        if (message.prevTabID) {
            this.telemetryHelper.recordExitFocusConversation(message.prevTabID)
        }
        this.telemetryHelper.recordEnterFocusConversation(message.tabID)
    }

    private async processUIFocusMessage(message: UIFocusMessage) {
        switch (message.type) {
            case 'focus':
                this.telemetryHelper.recordEnterFocusChat()
                break
            case 'blur':
                this.telemetryHelper.recordExitFocusChat()
                break
        }
    }

    private async processContextCommandUpdateMessage() {
        // when UI is ready, refresh the context commands
        this.tabBarController.loadChats()
        this.registerUserPromptsWatcher()
        const contextCommand: MynahUIDataModel['contextCommands'] = [
            {
                commands: [
                    ...workspaceCommand.commands,
                    {
                        command: i18n('AWS.amazonq.context.folders.title'),
                        children: [
                            {
                                groupName: i18n('AWS.amazonq.context.folders.title'),
                                commands: [],
                            },
                        ],
                        description: i18n('AWS.amazonq.context.folders.description'),
                        icon: 'folder' as MynahIconsType,
                    },
                    {
                        command: i18n('AWS.amazonq.context.files.title'),
                        children: [
                            {
                                groupName: i18n('AWS.amazonq.context.files.title'),
                                commands: [],
                            },
                        ],
                        description: i18n('AWS.amazonq.context.files.description'),
                        icon: 'file' as MynahIconsType,
                    },
                    {
                        command: i18n('AWS.amazonq.context.code.title'),
                        children: [
                            {
                                groupName: i18n('AWS.amazonq.context.code.title'),
                                commands: [],
                            },
                        ],
                        description: i18n('AWS.amazonq.context.code.description'),
                        icon: 'code-block' as MynahIconsType,
                    },
                    {
                        command: i18n('AWS.amazonq.context.prompts.title'),
                        children: [
                            {
                                groupName: i18n('AWS.amazonq.context.prompts.title'),
                                commands: [],
                            },
                        ],
                        description: i18n('AWS.amazonq.context.prompts.description'),
                        icon: 'magic' as MynahIconsType,
                    },
                ],
            },
        ]

        const feature = FeatureConfigProvider.getFeature(Features.highlightCommand)
        const commandName = feature?.value.stringValue
        if (commandName) {
            const commandDescription = feature.variation
            contextCommand.push({
                groupName: 'Additional Commands',
                commands: [{ command: commandName, description: commandDescription }],
            })
        }
        const symbolsCmd: QuickActionCommand = contextCommand[0].commands?.[3]
        const promptsCmd: QuickActionCommand = contextCommand[0].commands?.[4]

        // Check for user prompts
        try {
            const userPromptsDirectory = getUserPromptsDirectory()
            const directoryExists = await fs.exists(userPromptsDirectory)
            if (directoryExists) {
                const systemPromptFiles = await fs.readdir(userPromptsDirectory)
                promptsCmd.children?.[0].commands.push(
                    ...systemPromptFiles
                        .filter(([name]) => name.endsWith(promptFileExtension))
                        .map(([name]) => ({
                            command: path.basename(name, promptFileExtension),
                            icon: 'magic' as MynahIconsType,
                            id: 'prompt',
                            label: 'file' as ContextCommandItemType,
                            route: [userPromptsDirectory, name],
                        }))
                )
            }
        } catch (e) {
            getLogger().verbose(`Could not read prompts from ~/.aws/prompts: ${e}`)
        }

        // Add create prompt button to the bottom of the prompts list
        promptsCmd.children?.[0].commands.push({
            command: i18n('AWS.amazonq.savedPrompts.action'),
            id: createSavedPromptCommandId,
            icon: 'list-add' as MynahIconsType,
        })

        const lspClientReady = await LspClient.instance.waitUntilReady()
        if (lspClientReady) {
            const contextCommandItems = await LspClient.instance.getContextCommandItems()
            const folderCmd: QuickActionCommand = contextCommand[0].commands?.[1]
            const filesCmd: QuickActionCommand = contextCommand[0].commands?.[2]

            for (const contextCommandItem of contextCommandItems) {
                const wsFolderName = path.basename(contextCommandItem.workspaceFolder)
                if (contextCommandItem.type === 'file') {
                    filesCmd.children?.[0].commands.push({
                        command: path.basename(contextCommandItem.relativePath),
                        description: path.join(wsFolderName, contextCommandItem.relativePath),
                        route: [contextCommandItem.workspaceFolder, contextCommandItem.relativePath],
                        label: 'file' as ContextCommandItemType,
                        id: contextCommandItem.id,
                        icon: 'file' as MynahIconsType,
                    })
                } else if (contextCommandItem.type === 'folder') {
                    folderCmd.children?.[0].commands.push({
                        command: path.basename(contextCommandItem.relativePath),
                        description: path.join(wsFolderName, contextCommandItem.relativePath),
                        route: [contextCommandItem.workspaceFolder, contextCommandItem.relativePath],
                        label: 'folder' as ContextCommandItemType,
                        id: contextCommandItem.id,
                        icon: 'folder' as MynahIconsType,
                    })
                }
                // TODO: Remove the limit of 25k once the performance issue of mynahUI in webview is fixed.
                else if (
                    contextCommandItem.symbol &&
                    symbolsCmd.children &&
                    symbolsCmd.children[0].commands.length < 25_000
                ) {
                    symbolsCmd.children?.[0].commands.push({
                        command: contextCommandItem.symbol.name,
                        description: `${contextCommandItem.symbol.kind}, ${path.join(wsFolderName, contextCommandItem.relativePath)}, L${contextCommandItem.symbol.range.start.line}-${contextCommandItem.symbol.range.end.line}`,
                        route: [contextCommandItem.workspaceFolder, contextCommandItem.relativePath],
                        label: 'code' as ContextCommandItemType,
                        id: contextCommandItem.id,
                        icon: 'code-block' as MynahIconsType,
                    })
                }
            }
        }

        this.messenger.sendContextCommandData(contextCommand)
        void LspController.instance.updateContextCommandSymbolsOnce()
    }

    private handlePromptCreate(tabID: string) {
        this.messenger.showCustomForm(
            tabID,
            [
                {
                    id: 'prompt-name',
                    type: 'textinput',
                    mandatory: true,
                    autoFocus: true,
                    title: i18n('AWS.amazonq.savedPrompts.title'),
                    placeholder: i18n('AWS.amazonq.savedPrompts.placeholder'),
                    description: i18n('AWS.amazonq.savedPrompts.description'),
                },
            ],
            [
                { id: 'cancel-create-prompt', text: i18n('AWS.generic.cancel'), status: 'clear' },
                { id: 'submit-create-prompt', text: i18n('AWS.amazonq.savedPrompts.create'), status: 'main' },
            ],
            `Create a saved prompt`
        )
    }

    private processQuickCommandGroupActionClicked(message: QuickCommandGroupActionClick) {
        if (message.actionId === createSavedPromptCommandId) {
            this.handlePromptCreate(message.tabID)
        }
    }
    private async handleCreatePrompt(message: CustomFormActionMessage) {
        const userPromptsDirectory = getUserPromptsDirectory()
        const title = message.action.formItemValues?.['prompt-name'] ?? 'default'
        const newFilePath = path.join(userPromptsDirectory, `${title}${promptFileExtension}`)

        await fs.writeFile(newFilePath, new Uint8Array(Buffer.from('')))
        const newFileDoc = await vscode.workspace.openTextDocument(newFilePath)
        await vscode.window.showTextDocument(newFileDoc)

        telemetry.ui_click.emit({ elementId: 'amazonq_createSavedPrompt' })
    }

    private async processUnavailableToolUseMessage(message: CustomFormActionMessage) {
        const tabID = message.tabID
        if (!tabID) {
            return
        }
        this.editorContextExtractor
            .extractContextForTrigger('ChatMessage')
            .then(async (context) => {
                const triggerID = randomUUID()
                this.triggerEventsStorage.addTriggerEvent({
                    id: triggerID,
                    tabID: message.tabID,
                    message: undefined,
                    type: 'chat_message',
                    context,
                })
                const session = this.sessionStorage.getSession(tabID)
                const toolUse = session.toolUse
                if (!toolUse || !toolUse.input) {
                    return
                }
                session.setToolUse(undefined)

                const toolResults: ToolResult[] = []

                toolResults.push({
                    content: [{ text: 'This tool is not an available tool in this mode' }],
                    toolUseId: toolUse.toolUseId,
                    status: ToolResultStatus.ERROR,
                })

                await this.generateResponse(
                    {
                        message: '',
                        trigger: ChatTriggerType.ChatMessage,
                        query: undefined,
                        codeSelection: context?.focusAreaContext?.selectionInsideExtendedCodeBlock,
                        fileText: context?.focusAreaContext?.extendedCodeBlock ?? '',
                        fileLanguage: context?.activeFileContext?.fileLanguage,
                        filePath: context?.activeFileContext?.filePath,
                        matchPolicy: context?.activeFileContext?.matchPolicy,
                        codeQuery: context?.focusAreaContext?.names,
                        userIntent: undefined,
                        customization: getSelectedCustomization(),
                        toolResults: toolResults,
                        origin: Origin.IDE,
                        context: session.context ?? [],
                        relevantTextDocuments: [],
                        additionalContents: [],
                        documentReferences: [],
                        useRelevantDocuments: false,
                        contextLengths: {
                            ...defaultContextLengths,
                        },
                    },
                    triggerID
                )
            })
            .catch((e) => {
                this.processException(e, tabID)
            })
    }

    private async processToolUseMessage(message: CustomFormActionMessage) {
        const tabID = message.tabID
        if (!tabID) {
            return
        }
        this.editorContextExtractor
            .extractContextForTrigger('ChatMessage')
            .then(async (context) => {
                const triggerID = randomUUID()
                this.triggerEventsStorage.addTriggerEvent({
                    id: triggerID,
                    tabID: message.tabID,
                    message: undefined,
                    type: 'chat_message',
                    context,
                })
                this.messenger.sendAsyncEventProgress(tabID, true, '')
                const session = this.sessionStorage.getSession(tabID)
                const toolUse = session.toolUse
                if (!toolUse || !toolUse.input) {
                    // Turn off AgentLoop flag if there's no tool use
                    this.sessionStorage.setAgentLoopInProgress(tabID, false)
                    return
                }
                session.setToolUse(undefined)

                const toolResults: ToolResult[] = []

                const result = ToolUtils.tryFromToolUse(toolUse)
                if ('type' in result) {
                    const tool: Tool = result

                    try {
                        await ToolUtils.validate(tool)

                        const chatStream = new ChatStream(this.messenger, tabID, triggerID, toolUse, {
                            requiresAcceptance: false,
                        })
                        const output = await ToolUtils.invoke(tool, chatStream)
                        if (output.output.content.length > maxToolOutputCharacterLength) {
                            throw Error(
                                `Tool output exceeds maximum character limit of ${maxToolOutputCharacterLength}`
                            )
                        }

                        toolResults.push({
                            content: [
                                output.output.kind === OutputKind.Text
                                    ? { text: output.output.content }
                                    : { json: output.output.content },
                            ],
                            toolUseId: toolUse.toolUseId,
                            status: ToolResultStatus.SUCCESS,
                        })
                    } catch (e: any) {
                        toolResults.push({
                            content: [{ text: e.message }],
                            toolUseId: toolUse.toolUseId,
                            status: ToolResultStatus.ERROR,
                        })
                    }
                } else {
                    const toolResult: ToolResult = result
                    toolResults.push(toolResult)
                }

                if (toolUse.name === ToolType.FsWrite) {
                    await vscode.commands.executeCommand(
                        'vscode.open',
                        vscode.Uri.file((toolUse.input as unknown as FsWriteParams).path)
                    )
                }

                await this.generateResponse(
                    {
                        message: '',
                        trigger: ChatTriggerType.ChatMessage,
                        query: undefined,
                        codeSelection: context?.focusAreaContext?.selectionInsideExtendedCodeBlock,
                        fileText: context?.focusAreaContext?.extendedCodeBlock ?? '',
                        fileLanguage: context?.activeFileContext?.fileLanguage,
                        filePath: context?.activeFileContext?.filePath,
                        matchPolicy: context?.activeFileContext?.matchPolicy,
                        codeQuery: context?.focusAreaContext?.names,
                        userIntent: undefined,
                        customization: getSelectedCustomization(),
                        toolResults: toolResults,
                        origin: Origin.IDE,
                        context: session.context ?? [],
                        relevantTextDocuments: [],
                        additionalContents: [],
                        documentReferences: [],
                        useRelevantDocuments: false,
                        contextLengths: {
                            ...defaultContextLengths,
                        },
                    },
                    triggerID
                )
            })
            .catch((e) => {
                this.processException(e, tabID)
            })
    }

    private async closeDiffView() {
        // Close the diff view if User reject the generated code changes.
        if (vscode.window.tabGroups.activeTabGroup.activeTab?.label.includes(amazonQTabSuffix)) {
            await vscode.commands.executeCommand('workbench.action.closeActiveEditor')
        }
    }

    private async rejectShellCommand(message: CustomFormActionMessage) {
        const triggerId = randomUUID()
        this.triggerEventsStorage.addTriggerEvent({
            id: triggerId,
            tabID: message.tabID,
            message: undefined,
            type: 'chat_message',
            context: undefined,
        })
        await this.generateStaticTextResponse('reject-shell-command', triggerId)
    }

    private async processCustomFormAction(message: CustomFormActionMessage) {
        switch (message.action.id) {
            case 'submit-create-prompt':
                await this.handleCreatePrompt(message)
                break
            case 'accept-code-diff':
            case 'run-shell-command':
            case 'generic-tool-execution':
                await this.closeDiffView()
                await this.processToolUseMessage(message)
                break
            case 'reject-code-diff':
                await this.closeDiffView()
                break
            case 'reject-shell-command':
                await this.rejectShellCommand(message)
                break
            case 'tool-unavailable':
                await this.processUnavailableToolUseMessage(message)
                break
            default:
                getLogger().warn(`Unhandled action: ${message.action.id}`)
        }
    }

    private async processContextSelected(message: ContextSelectedMessage) {
        if (message.tabID && message.contextItem.id === createSavedPromptCommandId) {
            this.handlePromptCreate(message.tabID)
        }
    }

    private async processPromptInputOptionChange(message: PromptInputOptionChange) {
        const session = this.sessionStorage.getSession(message.tabID)
        const promptTypeValue = message.optionsValues['prompt-type']
        // TODO: display message: You turned off pair programmer mode. Q will not include code diffs or run commands in the chat.
        if (promptTypeValue === 'pair-programming-on') {
            session.setPairProgrammingModeOn(true)
        } else {
            session.setPairProgrammingModeOn(false)
        }
    }

    private async processFileClickMessage(message: FileClick) {
        const session = this.sessionStorage.getSession(message.tabID)
        // Check if user clicked on filePath in the contextList or in the fileListTree and perform the functionality accordingly.
        if (session.showDiffOnFileWrite) {
            try {
                // Create a temporary file path to show the diff view
                const pathToArchiveDir = path.join(tempDirPath, 'q-chat')
                const archivePathExists = await fs.existsDir(pathToArchiveDir)
                if (archivePathExists) {
                    await fs.delete(pathToArchiveDir, { recursive: true })
                }
                await fs.mkdir(pathToArchiveDir)
                const resultArtifactsDir = path.join(pathToArchiveDir, 'resultArtifacts')
                await fs.mkdir(resultArtifactsDir)
                const tempFilePath = path.join(
                    resultArtifactsDir,
                    `temp-${path.basename((session.toolUse?.input as unknown as FsWriteParams).path)}`
                )

                // If we have existing filePath copy file content from existing file to temporary file.
                const filePath = (session.toolUse?.input as any).path ?? message.filePath
                const fileExists = await fs.existsFile(filePath)
                if (fileExists) {
                    const fileContent = await fs.readFileText(filePath)
                    await fs.writeFile(tempFilePath, fileContent)
                }

                // Create a deep clone of the toolUse object and pass this toolUse to FsWrite tool execution to get the modified temporary file.
                const clonedToolUse = structuredClone(session.toolUse)
                if (!clonedToolUse) {
                    return
                }
                const input = clonedToolUse.input as unknown as FsWriteParams
                input.path = tempFilePath

                const fsWrite = new FsWrite(input)
                await fsWrite.invoke()

                // Check if fileExists=false, If yes, return instead of showing broken diff experience.
                if (!tempFilePath) {
                    void vscode.window.showInformationMessage(
                        'Generated code changes have been reviewed and processed.'
                    )
                    return
                }
                const leftUri = fileExists ? vscode.Uri.file(filePath) : vscode.Uri.from({ scheme: 'untitled' })
                const rightUri = vscode.Uri.file(tempFilePath ?? filePath)
                const fileName = path.basename(filePath)
                await vscode.commands.executeCommand(
                    'vscode.diff',
                    leftUri,
                    rightUri,
                    `${fileName} ${amazonQTabSuffix}`
                )
            } catch (error) {
                getLogger().error(`Unexpected error in diff view generation: ${error}`)
                void vscode.window.showErrorMessage(`Failed to open diff view.`)
            }
        } else {
            const lineRanges = session.contexts.get(message.filePath)

            if (!lineRanges) {
                return
            }

            // Check if clicked file is in a different workspace root
            const projectRoot =
                session.relativePathToWorkspaceRoot.get(message.filePath) || workspace.workspaceFolders?.[0]?.uri.fsPath
            if (!projectRoot) {
                return
            }
            let absoluteFilePath = path.join(projectRoot, message.filePath)

            // Handle clicking on a user prompt outside the workspace
            if (message.filePath.endsWith(promptFileExtension)) {
                try {
                    await vscode.workspace.fs.stat(vscode.Uri.file(absoluteFilePath))
                } catch {
                    absoluteFilePath = path.join(getUserPromptsDirectory(), message.filePath)
                }
            }

            try {
                // Open the file in VSCode
                const document = await workspace.openTextDocument(absoluteFilePath)
                const editor = await window.showTextDocument(document, ViewColumn.Active)

                // Create multiple selections based on line ranges
                const selections: Selection[] = lineRanges
                    .filter(({ first, second }) => first !== -1 && second !== -1)
                    .map(({ first, second }) => {
                        const startPosition = new Position(first - 1, 0) // Convert 1-based to 0-based
                        const endPosition = new Position(second - 1, document.lineAt(second - 1).range.end.character)
                        return new Selection(
                            startPosition.line,
                            startPosition.character,
                            endPosition.line,
                            endPosition.character
                        )
                    })

                // Apply multiple selections to the editor
                if (selections.length > 0) {
                    editor.selection = selections[0] // Set the first selection as active
                    editor.selections = selections // Apply multiple selections
                    editor.revealRange(selections[0], vscode.TextEditorRevealType.InCenter)
                }
            } catch (error) {}
        }
    }

    private processException(e: any, tabID: string) {
        let errorMessage = ''
        let requestID = undefined
        const defaultMessage = 'Failed to get response'
        if (typeof e === 'string') {
            errorMessage = e.toUpperCase()
        } else if (e instanceof SyntaxError) {
            // Workaround to handle case when LB returns web-page with error and our client doesn't return proper exception
            errorMessage = AwsClientResponseError.tryExtractReasonFromSyntaxError(e) ?? defaultMessage
        } else if (e instanceof CodeWhispererStreamingServiceException) {
            errorMessage = e.message
            requestID = e.$metadata.requestId
        } else if (e instanceof Error) {
            errorMessage = e.message
        }

        // Turn off AgentLoop flag in case of exception
        if (tabID) {
            this.sessionStorage.setAgentLoopInProgress(tabID, false)
        }

        this.messenger.sendErrorMessage(errorMessage, tabID, requestID)
        getLogger().error(`error: ${errorMessage} tabID: ${tabID} requestID: ${requestID}`)

        this.sessionStorage.deleteSession(tabID)
        this.chatHistoryStorage.getTabHistory(tabID).clearRecentHistory()
    }

    private async processContextMenuCommand(command: EditorContextCommand) {
        // Just open the chat panel in this case
        if (!this.editorContextExtractor.isCodeBlockSelected() && command.type === 'aws.amazonq.sendToPrompt') {
            return
        }

        this.editorContextExtractor
            .extractContextForTrigger('ContextMenu')
            .then(async (context) => {
                const triggerID = randomUUID()
                if (command.type === 'aws.amazonq.generateUnitTests') {
                    DefaultAmazonQAppInitContext.instance.getAppsToWebViewMessagePublisher().publish({
                        sender: 'testChat',
                        command: 'test',
                        type: 'chatMessage',
                    })
                    // For non-supported languages, we'll just open the standard chat.
                    return
                }

                if (context?.focusAreaContext?.codeBlock === undefined) {
                    throw 'Sorry, I cannot help with the selected language code snippet'
                }

                const prompt = this.promptGenerator.generateForContextMenuCommand(command)

                if (command.type === 'aws.amazonq.explainIssue') {
                    this.messenger.sendEditorContextCommandMessage(
                        command.type,
                        context.activeFileContext?.fileText
                            ?.split('\n')
                            .slice(command.issue.startLine, command.issue.endLine)
                            .join('') ?? '',
                        triggerID,
                        command.issue
                    )
                } else {
                    this.messenger.sendEditorContextCommandMessage(
                        command.type,
                        context?.focusAreaContext?.codeBlock ?? '',
                        triggerID
                    )
                }

                if (command.type === 'aws.amazonq.sendToPrompt') {
                    // No need for response if send the code to prompt
                    return
                }

                this.triggerEventsStorage.addTriggerEvent({
                    id: triggerID,
                    tabID: undefined,
                    message: prompt,
                    type: 'editor_context_command',
                    context,
                    command,
                })

                return this.generateResponse(
                    {
                        message: prompt,
                        trigger: ChatTriggerType.ChatMessage,
                        query: undefined,
                        codeSelection: context?.focusAreaContext?.selectionInsideExtendedCodeBlock,
                        fileText: context?.focusAreaContext?.extendedCodeBlock ?? '',
                        fileLanguage: context?.activeFileContext?.fileLanguage,
                        filePath: context?.activeFileContext?.filePath,
                        matchPolicy: context?.activeFileContext?.matchPolicy,
                        codeQuery: context?.focusAreaContext?.names,
                        userIntent: this.userIntentRecognizer.getFromContextMenuCommand(command),
                        customization: getSelectedCustomization(),
                        additionalContents: [],
                        relevantTextDocuments: [],
                        documentReferences: [],
                        useRelevantDocuments: false,
                        contextLengths: {
                            ...defaultContextLengths,
                        },
                        context: [],
                    },
                    triggerID
                )
            })
            .catch((e) => {
                this.processException(e, '')
            })
    }

    private async processPromptChatMessage(message: PromptMessage) {
        if (message.message === undefined) {
            this.messenger.sendErrorMessage('chatMessage should be set', message.tabID, undefined)
            return
        }
        try {
            switch (message.command) {
                case 'follow-up-was-clicked':
                    await this.processFollowUp(message)
                    this.telemetryHelper.recordInteractWithMessage(message)
                    break
                case 'onboarding-page-cwc-button-clicked':
                case 'chat-prompt':
                    await this.processPromptMessageAsNewThread(message)
                    break
                default:
                    await this.processCommandMessage(message)
            }
        } catch (e) {
            this.processException(e, message.tabID)
        }
    }

    private async processCommandMessage(message: PromptMessage) {
        if (message.command === undefined) {
            return
        }
        switch (message.command) {
            case 'clear':
                this.sessionStorage.deleteSession(message.tabID)
                this.chatHistoryStorage.getTabHistory(message.tabID).clear()
                this.triggerEventsStorage.removeTabEvents(message.tabID)
                recordTelemetryChatRunCommand('clear')
                this.chatHistoryDb.clearTab(message.tabID)
                return
            default:
                this.processQuickActionCommand(message)
        }
    }

    private async processFollowUp(message: PromptMessage) {
        try {
            const lastTriggerEvent = this.triggerEventsStorage.getLastTriggerEventByTabID(message.tabID)

            if (lastTriggerEvent === undefined) {
                throw "It's impossible to ask follow-ups on empty tabs"
            }

            const triggerID = randomUUID()
            this.triggerEventsStorage.addTriggerEvent({
                id: triggerID,
                tabID: message.tabID,
                message: message.message,
                type: 'follow_up',
                context: lastTriggerEvent.context,
            })

            return this.generateResponse(
                {
                    message: message.message ?? '',
                    trigger: ChatTriggerType.ChatMessage,
                    query: message.message,
                    codeSelection: lastTriggerEvent.context?.focusAreaContext?.selectionInsideExtendedCodeBlock,
                    fileText: lastTriggerEvent.context?.focusAreaContext?.extendedCodeBlock ?? '',
                    fileLanguage: lastTriggerEvent.context?.activeFileContext?.fileLanguage,
                    filePath: lastTriggerEvent.context?.activeFileContext?.filePath,
                    matchPolicy: lastTriggerEvent.context?.activeFileContext?.matchPolicy,
                    codeQuery: lastTriggerEvent.context?.focusAreaContext?.names,
                    userIntent: message.userIntent,
                    customization: getSelectedCustomization(),
                    contextLengths: {
                        ...defaultContextLengths,
                    },
                    relevantTextDocuments: [],
                    additionalContents: [],
                    documentReferences: [],
                    useRelevantDocuments: false,
                    context: [],
                },
                triggerID
            )
        } catch (e) {
            this.processException(e, message.tabID)
        }
    }

    private async processPromptMessageAsNewThread(message: PromptMessage) {
        const session = this.sessionStorage.getSession(message.tabID)
        session.clearListOfReadFiles()
        session.setShowDiffOnFileWrite(false)
        this.editorContextExtractor
            .extractContextForTrigger('ChatMessage')
            .then(async (context) => {
                const triggerID = randomUUID()
                this.triggerEventsStorage.addTriggerEvent({
                    id: triggerID,
                    tabID: message.tabID,
                    message: message.message,
                    type: 'chat_message',
                    context,
                })

                this.messenger.sendAsyncEventProgress(message.tabID, true, '')

                // Save the context for the agentic loop
                session.setContext(message.context)

                await this.generateResponse(
                    {
                        message: message.message ?? '',
                        trigger: ChatTriggerType.ChatMessage,
                        query: message.message,
                        codeSelection: context?.focusAreaContext?.selectionInsideExtendedCodeBlock,
                        fileText: context?.focusAreaContext?.extendedCodeBlock ?? '',
                        fileLanguage: context?.activeFileContext?.fileLanguage,
                        filePath: context?.activeFileContext?.filePath,
                        matchPolicy: context?.activeFileContext?.matchPolicy,
                        codeQuery: context?.focusAreaContext?.names,
                        userIntent: undefined,
                        customization: getSelectedCustomization(),
                        origin: Origin.IDE,
                        context: message.context ?? [],
                        relevantTextDocuments: [],
                        additionalContents: [],
                        documentReferences: [],
                        useRelevantDocuments: false,
                        contextLengths: {
                            ...defaultContextLengths,
                        },
                    },
                    triggerID
                )
            })
            .catch((e) => {
                this.processException(e, message.tabID)
            })
    }

    private async generateStaticTextResponse(responseType: StaticTextResponseType, triggerID: string) {
        // Loop while we waiting for tabID to be set
        const triggerEvent = this.triggerEventsStorage.getTriggerEvent(triggerID)
        if (triggerEvent === undefined) {
            return
        }

        if (triggerEvent.tabID === 'no-available-tabs') {
            return
        }

        if (triggerEvent.tabID === undefined) {
            setTimeout(() => {
                this.generateStaticTextResponse(responseType, triggerID).catch((e) => {
                    getLogger().error('generateStaticTextResponse failed: %s', (e as Error).message)
                })
            }, 20)
            return
        }

        const tabID = triggerEvent.tabID

        const credentialsState = await AuthUtil.instance.getChatAuthState()

        if (credentialsState.codewhispererChat !== 'connected' && credentialsState.codewhispererCore !== 'connected') {
            await this.messenger.sendAuthNeededExceptionMessage(credentialsState, tabID, triggerID)
            return
        }

        this.messenger.sendStaticTextResponse(responseType, triggerID, tabID)
    }

    /**
     * @returns A Uri array of prompt files in each workspace root's .amazonq/rules directory
     */
    private async collectWorkspaceRules(): Promise<string[]> {
        const rulesFiles: string[] = []

        if (!vscode.workspace.workspaceFolders) {
            return rulesFiles
        }

        for (const folder of vscode.workspace.workspaceFolders) {
            const rulesPath = path.join(folder.uri.fsPath, '.amazonq', 'rules')
            const folderExists = await fs.exists(rulesPath)

            if (folderExists) {
                const entries = await fs.readdir(rulesPath)

                for (const [name, type] of entries) {
                    if (type === vscode.FileType.File && name.endsWith(promptFileExtension)) {
                        rulesFiles.push(path.join(rulesPath, name))
                    }
                }
            }
        }

        return rulesFiles
    }

    private async resolveContextCommandPayload(triggerPayload: TriggerPayload, session: ChatSession) {
        const contextCommands: ContextCommandItem[] = []

        // Check for workspace rules to add to context
        const workspaceRules = await this.collectWorkspaceRules()
        if (workspaceRules.length > 0) {
            contextCommands.push(
                ...workspaceRules.map((rule) => {
                    const workspaceFolderPath =
                        vscode.workspace.getWorkspaceFolder(vscode.Uri.parse(rule))?.uri?.path || ''
                    return {
                        workspaceFolder: workspaceFolderPath,
                        type: 'file' as ContextCommandItemType,
                        relativePath: path.relative(workspaceFolderPath, rule),
                    }
                })
            )
        }
        triggerPayload.workspaceRulesCount = workspaceRules.length

        for (const context of triggerPayload.context) {
            if (typeof context !== 'string' && context.route && context.route.length === 2) {
                contextCommands.push({
                    workspaceFolder: context.route[0] || '',
                    type: (context.label || '') as ContextCommandItemType,
                    relativePath: context.route[1] || '',
                    id: context.id,
                })
            }
        }

        if (contextCommands.length === 0) {
            return []
        }
        const workspaceFolders = (vscode.workspace.workspaceFolders ?? []).map((folder) => folder.uri.fsPath)
        if (!workspaceFolders) {
            return []
        }
        workspaceFolders.sort()
        const workspaceFolder = workspaceFolders[0]
        for (const contextCommand of contextCommands) {
            session.relativePathToWorkspaceRoot.set(contextCommand.workspaceFolder, contextCommand.workspaceFolder)
        }
        let prompts: AdditionalContextPrompt[] = []
        try {
            prompts = await LspClient.instance.getContextCommandPrompt(contextCommands)
        } catch (e) {
            // todo: handle @workspace used before indexing is ready
            getLogger().verbose(`Could not get context command prompts: ${e}`)
        }

        triggerPayload.contextLengths.additionalContextLengths = this.telemetryHelper.getContextLengths(prompts)
        for (const prompt of prompts.slice(0, 20)) {
            // Add system prompt for user prompts and workspace rules
            const contextType = this.telemetryHelper.getContextType(prompt)
            const description =
                contextType === 'rule' || contextType === 'prompt'
                    ? `You must follow the instructions in ${prompt.relativePath}. Below are lines ${prompt.startLine}-${prompt.endLine} of this file:\n`
                    : prompt.description

            // Handle user prompts outside the workspace
            const relativePath = prompt.filePath.startsWith(getUserPromptsDirectory())
                ? path.basename(prompt.filePath)
                : path.relative(workspaceFolder, prompt.filePath)

            const entry = {
                name: prompt.name.substring(0, aditionalContentNameLimit),
                description: description.substring(0, aditionalContentNameLimit),
                innerContext: prompt.content.substring(0, additionalContentInnerContextLimit),
                type: contextType,
                relativePath: relativePath,
                startLine: prompt.startLine,
                endLine: prompt.endLine,
            }

            triggerPayload.additionalContents.push(entry)
        }
        getLogger().info(`Retrieved chunks of additional context count: ${triggerPayload.additionalContents.length} `)
    }

    private async generateResponse(
        triggerPayload: TriggerPayload & { projectContextQueryLatencyMs?: number },
        triggerID: string
    ) {
        const triggerEvent = this.triggerEventsStorage.getTriggerEvent(triggerID)
        if (triggerEvent === undefined) {
            return
        }

        if (triggerEvent.tabID === 'no-available-tabs') {
            return
        }

        if (triggerEvent.tabID === undefined) {
            setTimeout(() => {
                this.generateResponse(triggerPayload, triggerID).catch((e) => {
                    getLogger().error('generateResponse failed: %s', (e as Error).message)
                })
            }, 20)
            return
        }

        const tabID = triggerEvent.tabID
        if (this.sessionStorage.isAgentLoopInProgress(tabID)) {
            // If a response is already in progress, stop it first
            const stopResponseMessage: StopResponseMessage = {
                tabID: tabID,
            }
            await this.processStopResponseMessage(stopResponseMessage)
        }

        // Ensure AgentLoop flag is set to true during response generation
        this.sessionStorage.setAgentLoopInProgress(tabID, true)

        const credentialsState = await AuthUtil.instance.getChatAuthState()

        if (
            !(credentialsState.codewhispererChat === 'connected' && credentialsState.codewhispererCore === 'connected')
        ) {
            await this.messenger.sendAuthNeededExceptionMessage(credentialsState, tabID, triggerID)
            return
        }

        const session = this.sessionStorage.getSession(tabID)
        if (!session.localHistoryHydrated) {
            triggerPayload.history = this.chatHistoryDb.getMessages(triggerEvent.tabID, 10)
            session.localHistoryHydrated = true
        }
        await this.resolveContextCommandPayload(triggerPayload, session)
        triggerPayload.useRelevantDocuments = triggerPayload.context.some(
            (context) => typeof context !== 'string' && context.command === '@workspace'
        )
        if (triggerPayload.useRelevantDocuments) {
            triggerPayload.message = triggerPayload.message.replace(/@workspace/, '')
            if (CodeWhispererSettings.instance.isLocalIndexEnabled()) {
                const start = performance.now()
                const relevantTextDocuments = await LspController.instance.query(triggerPayload.message)
                for (const relevantDocument of relevantTextDocuments) {
                    if (relevantDocument.text && relevantDocument.text.length > 0) {
                        triggerPayload.contextLengths.workspaceContextLength += relevantDocument.text.length
                        if (relevantDocument.text.length > workspaceChunkMaxSize) {
                            relevantDocument.text = relevantDocument.text.substring(0, workspaceChunkMaxSize)
                            getLogger().debug(`Truncating @workspace chunk: ${relevantDocument.relativeFilePath} `)
                        }
                        triggerPayload.relevantTextDocuments.push(relevantDocument)
                    }
                }

                for (const doc of triggerPayload.relevantTextDocuments) {
                    getLogger().info(
                        `amazonq: Using workspace files ${doc.relativeFilePath}, content(partial): ${doc.text?.substring(0, 200)}, start line: ${doc.startLine}, end line: ${doc.endLine}`
                    )
                }
                triggerPayload.projectContextQueryLatencyMs = performance.now() - start
            } else {
                this.messenger.sendOpenSettingsMessage(triggerID, tabID)
                return
            }
        }

        triggerPayload.contextLengths.userInputContextLength = triggerPayload.message.length
        triggerPayload.contextLengths.focusFileContextLength = triggerPayload.fileText.length
        triggerPayload.pairProgrammingModeOn = session.pairProgrammingModeOn

        const request = triggerPayloadToChatRequest(triggerPayload)

        const chatHistory = this.chatHistoryStorage.getTabHistory(tabID)
        const currentMessage = request.conversationState.currentMessage
        if (currentMessage) {
            chatHistory.fixHistory(currentMessage)
        }
        request.conversationState.history = chatHistory.getHistory()

        const conversationId = chatHistory.getConversationId() || randomUUID()
        chatHistory.setConversationId(conversationId)
        request.conversationState.conversationId = conversationId

        triggerPayload.documentReferences = this.mergeRelevantTextDocuments(triggerPayload.relevantTextDocuments)

        // Update context transparency after it's truncated dynamically to show users only the context sent.
        const relativePathsOfMergedRelevantDocuments = triggerPayload.documentReferences.map(
            (doc) => doc.relativeFilePath
        )
        const seen: string[] = []
        for (const additionalContent of triggerPayload.additionalContents) {
            const relativePath = additionalContent.relativePath
            if (!relativePathsOfMergedRelevantDocuments.includes(relativePath) && !seen.includes(relativePath)) {
                triggerPayload.documentReferences.push({
                    relativeFilePath: relativePath,
                    lineRanges:
                        additionalContent.name === 'symbol'
                            ? [{ first: additionalContent.startLine, second: additionalContent.endLine }]
                            : [{ first: -1, second: -1 }],
                })
                seen.push(relativePath)
            }
        }
        for (const doc of triggerPayload.documentReferences) {
            session.contexts.set(doc.relativeFilePath, doc.lineRanges)
        }

        getLogger().debug(
            `request from tab: ${tabID} conversationID: ${session.sessionIdentifier} request: ${inspect(request, {
                depth: 12,
            })}`
        )
        let response: MessengerResponseType | undefined = undefined
        session.createNewTokenSource()
        try {
            this.messenger.sendInitalStream(tabID, triggerID, triggerPayload.documentReferences)
            this.telemetryHelper.setConversationStreamStartTime(tabID)
            if (isSsoConnection(AuthUtil.instance.conn)) {
                const { $metadata, generateAssistantResponseResponse } = await session.chatSso(request)
                response = {
                    $metadata: $metadata,
                    message: generateAssistantResponseResponse,
                }
            } else {
                const { $metadata, sendMessageResponse } = await session.chatIam(request as SendMessageRequest)
                response = {
                    $metadata: $metadata,
                    message: sendMessageResponse,
                }
            }
            this.telemetryHelper.recordEnterFocusConversation(triggerEvent.tabID)
            this.telemetryHelper.recordStartConversation(triggerEvent, triggerPayload)
<<<<<<< HEAD
            if (session.sessionIdentifier) {
                this.chatHistoryDb.addMessage(tabID, 'cwc', session.sessionIdentifier, {
                    body: triggerPayload.message,
                    type: 'prompt' as any,
                })
=======
            if (currentMessage) {
                chatHistory.appendUserMessage(currentMessage)
>>>>>>> 1667c944
            }

            getLogger().info(
                `response to tab: ${tabID} conversationID: ${session.sessionIdentifier} requestID: ${
                    response.$metadata.requestId
                } metadata: ${inspect(response.$metadata, { depth: 12 })}`
            )
            await this.messenger.sendAIResponse(response, session, tabID, triggerID, triggerPayload, chatHistory)

            // Turn off AgentLoop flag after sending the AI response
            this.sessionStorage.setAgentLoopInProgress(tabID, false)
        } catch (e: any) {
            this.telemetryHelper.recordMessageResponseError(triggerPayload, tabID, getHttpStatusCode(e) ?? 0)
            // Turn off AgentLoop flag in case of exception
            this.sessionStorage.setAgentLoopInProgress(tabID, false)
            // clears session, record telemetry before this call
            this.processException(e, tabID)
        }
    }

    private mergeRelevantTextDocuments(documents: RelevantTextDocumentAddition[]): DocumentReference[] {
        if (documents.length === 0) {
            return []
        }
        return Object.entries(
            documents.reduce<Record<string, { first: number; second: number }[]>>((acc, doc) => {
                if (!doc.relativeFilePath || doc.startLine === undefined || doc.endLine === undefined) {
                    return acc // Skip invalid documents
                }

                if (!acc[doc.relativeFilePath]) {
                    acc[doc.relativeFilePath] = []
                }
                acc[doc.relativeFilePath].push({ first: doc.startLine, second: doc.endLine })
                return acc
            }, {})
        ).map(([filePath, ranges]) => {
            // Sort by startLine
            const sortedRanges = ranges.sort((a, b) => a.first - b.first)

            const mergedRanges: { first: number; second: number }[] = []
            for (const { first, second } of sortedRanges) {
                if (mergedRanges.length === 0 || mergedRanges[mergedRanges.length - 1].second < first - 1) {
                    // If no overlap, add new range
                    mergedRanges.push({ first, second })
                } else {
                    // Merge overlapping or consecutive ranges
                    mergedRanges[mergedRanges.length - 1].second = Math.max(
                        mergedRanges[mergedRanges.length - 1].second,
                        second
                    )
                }
            }

            return { relativeFilePath: filePath, lineRanges: mergedRanges }
        })
    }
}<|MERGE_RESOLUTION|>--- conflicted
+++ resolved
@@ -32,12 +32,9 @@
     DocumentReference,
     FileClick,
     RelevantTextDocumentAddition,
-<<<<<<< HEAD
+    PromptInputOptionChange,
     TabBarButtonClick,
     SaveChatMessage,
-=======
-    PromptInputOptionChange,
->>>>>>> 1667c944
 } from './model'
 import {
     AppToWebViewMessageDispatcher,
@@ -95,10 +92,6 @@
     defaultContextLengths,
 } from '../../constants'
 import { ChatSession } from '../../clients/chat/v0/chat'
-<<<<<<< HEAD
-import { Database } from '../../../shared/db/chatDb/chatDb'
-import { TabBarController } from './tabBarController'
-=======
 import { amazonQTabSuffix } from '../../../shared/constants'
 import { maxToolOutputCharacterLength, OutputKind } from '../../tools/toolShared'
 import { ToolUtils, Tool, ToolType } from '../../tools/toolUtils'
@@ -106,7 +99,8 @@
 import { ChatHistoryStorage } from '../../storages/chatHistoryStorage'
 import { FsWrite, FsWriteParams } from '../../tools/fsWrite'
 import { tempDirPath } from '../../../shared/filesystemUtilities'
->>>>>>> 1667c944
+import { Database } from '../../../shared/db/chatDb/chatDb'
+import { TabBarController } from './tabBarController'
 
 export interface ChatControllerMessagePublishers {
     readonly processPromptChatMessage: MessagePublisher<PromptMessage>
@@ -131,15 +125,12 @@
     readonly processCustomFormAction: MessagePublisher<CustomFormActionMessage>
     readonly processContextSelected: MessagePublisher<ContextSelectedMessage>
     readonly processFileClick: MessagePublisher<FileClick>
-<<<<<<< HEAD
+    readonly processPromptInputOptionChange: MessagePublisher<PromptInputOptionChange>
     readonly processTabBarButtonClick: MessagePublisher<TabBarButtonClick>
     readonly processSaveChat: MessagePublisher<SaveChatMessage>
     readonly processDetailedListFilterChangeMessage: MessagePublisher<DetailedListFilterChangeMessage>
     readonly processDetailedListItemSelectMessage: MessagePublisher<DetailedListItemSelectMessage>
     readonly processDetailedListActionClickMessage: MessagePublisher<DetailedListActionClickMessage>
-=======
-    readonly processPromptInputOptionChange: MessagePublisher<PromptInputOptionChange>
->>>>>>> 1667c944
 }
 
 export interface ChatControllerMessageListeners {
@@ -165,15 +156,12 @@
     readonly processCustomFormAction: MessageListener<CustomFormActionMessage>
     readonly processContextSelected: MessageListener<ContextSelectedMessage>
     readonly processFileClick: MessageListener<FileClick>
-<<<<<<< HEAD
+    readonly processPromptInputOptionChange: MessageListener<PromptInputOptionChange>
     readonly processTabBarButtonClick: MessageListener<TabBarButtonClick>
     readonly processSaveChat: MessageListener<SaveChatMessage>
     readonly processDetailedListFilterChangeMessage: MessageListener<DetailedListFilterChangeMessage>
     readonly processDetailedListItemSelectMessage: MessageListener<DetailedListItemSelectMessage>
     readonly processDetailedListActionClickMessage: MessageListener<DetailedListActionClickMessage>
-=======
-    readonly processPromptInputOptionChange: MessageListener<PromptInputOptionChange>
->>>>>>> 1667c944
 }
 
 export class ChatController {
@@ -187,11 +175,8 @@
     private readonly userIntentRecognizer: UserIntentRecognizer
     private readonly telemetryHelper: CWCTelemetryHelper
     private userPromptsWatcher: vscode.FileSystemWatcher | undefined
-<<<<<<< HEAD
+    private readonly chatHistoryStorage: ChatHistoryStorage
     private chatHistoryDb = Database.getInstance()
-=======
-    private readonly chatHistoryStorage: ChatHistoryStorage
->>>>>>> 1667c944
 
     public constructor(
         private readonly chatControllerMessageListeners: ChatControllerMessageListeners,
@@ -209,11 +194,8 @@
         this.editorContentController = new EditorContentController()
         this.promptGenerator = new PromptsGenerator()
         this.userIntentRecognizer = new UserIntentRecognizer()
-<<<<<<< HEAD
+        this.chatHistoryStorage = new ChatHistoryStorage()
         this.tabBarController = new TabBarController(this.messenger)
-=======
-        this.chatHistoryStorage = new ChatHistoryStorage()
->>>>>>> 1667c944
 
         onDidChangeAmazonQVisibility((visible) => {
             if (visible) {
@@ -318,7 +300,9 @@
         this.chatControllerMessageListeners.processFileClick.onMessage((data) => {
             return this.processFileClickMessage(data)
         })
-<<<<<<< HEAD
+        this.chatControllerMessageListeners.processPromptInputOptionChange.onMessage((data) => {
+            return this.processPromptInputOptionChange(data)
+        })
         this.chatControllerMessageListeners.processTabBarButtonClick.onMessage((data) => {
             return this.tabBarController.processTabBarButtonClick(data)
         })
@@ -333,10 +317,6 @@
         })
         this.chatControllerMessageListeners.processDetailedListItemSelectMessage.onMessage((data) => {
             return this.tabBarController.processItemSelectMessage(data)
-=======
-        this.chatControllerMessageListeners.processPromptInputOptionChange.onMessage((data) => {
-            return this.processPromptInputOptionChange(data)
->>>>>>> 1667c944
         })
     }
 
@@ -1574,16 +1554,14 @@
             }
             this.telemetryHelper.recordEnterFocusConversation(triggerEvent.tabID)
             this.telemetryHelper.recordStartConversation(triggerEvent, triggerPayload)
-<<<<<<< HEAD
+            if (currentMessage) {
+                chatHistory.appendUserMessage(currentMessage)
+            }
             if (session.sessionIdentifier) {
                 this.chatHistoryDb.addMessage(tabID, 'cwc', session.sessionIdentifier, {
                     body: triggerPayload.message,
                     type: 'prompt' as any,
                 })
-=======
-            if (currentMessage) {
-                chatHistory.appendUserMessage(currentMessage)
->>>>>>> 1667c944
             }
 
             getLogger().info(
