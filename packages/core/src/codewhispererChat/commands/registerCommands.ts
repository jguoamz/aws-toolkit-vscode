/*!
 * Copyright Amazon.com, Inc. or its affiliates. All Rights Reserved.
 * SPDX-License-Identifier: Apache-2.0
 */

<<<<<<< HEAD
import { focusAmazonQPanel } from '../../auth/ui/vue/show'
import { CodeScanIssue } from '../../codewhisperer/models/model'
import { Commands } from '../../shared/vscode/commands2'
=======
import { Commands, VsCodeCommandArg, placeholder } from '../../shared/vscode/commands2'
>>>>>>> 8fce296c
import { ChatControllerMessagePublishers } from '../controllers/chat/controller'
import vscode from 'vscode'

/**
 * Opens the Amazon Q chat window.
 */
export const focusAmazonQPanel = Commands.declare(
    { id: `aws.amazonq.focusChat`, compositeKey: { 1: 'source' } },
    () => async (_: VsCodeCommandArg, source: string) => {
        await vscode.commands.executeCommand('aws.AmazonQChatView.focus')
        await vscode.commands.executeCommand('aws.amazonq.AmazonCommonAuth.focus')
    }
)

const getCommandTriggerType = (data: any): EditorContextCommandTriggerType => {
    // data is undefined when commands triggered from keybinding or command palette. Currently no
    // way to differentiate keybinding and command palette, so both interactions are recorded as keybinding
    return data === undefined ? 'keybinding' : 'contextMenu'
}

export function registerCommands(controllerPublishers: ChatControllerMessagePublishers) {
    Commands.register('aws.amazonq.explainCode', async data => {
        return focusAmazonQPanel.execute(placeholder, 'amazonq.explainCode').then(() => {
            controllerPublishers.processContextMenuCommand.publish({
                type: 'aws.amazonq.explainCode',
                triggerType: getCommandTriggerType(data),
            })
        })
    })
    Commands.register('aws.amazonq.refactorCode', async data => {
        return focusAmazonQPanel.execute(placeholder, 'amazonq.refactorCode').then(() => {
            controllerPublishers.processContextMenuCommand.publish({
                type: 'aws.amazonq.refactorCode',
                triggerType: getCommandTriggerType(data),
            })
        })
    })
    Commands.register('aws.amazonq.fixCode', async data => {
        return focusAmazonQPanel.execute(placeholder, 'amazonq.fixCode').then(() => {
            controllerPublishers.processContextMenuCommand.publish({
                type: 'aws.amazonq.fixCode',
                triggerType: getCommandTriggerType(data),
            })
        })
    })
    Commands.register('aws.amazonq.optimizeCode', async data => {
        return focusAmazonQPanel.execute(placeholder, 'amazonq.optimizeCode').then(() => {
            controllerPublishers.processContextMenuCommand.publish({
                type: 'aws.amazonq.optimizeCode',
                triggerType: getCommandTriggerType(data),
            })
        })
    })
    Commands.register('aws.amazonq.sendToPrompt', async data => {
        return focusAmazonQPanel.execute(placeholder, 'amazonq.sendToPrompt').then(() => {
            controllerPublishers.processContextMenuCommand.publish({
                type: 'aws.amazonq.sendToPrompt',
                triggerType: getCommandTriggerType(data),
            })
        })
    })
    Commands.register('aws.amazonq.explainIssue', async issue => {
        return focusAmazonQPanel().then(() => {
            controllerPublishers.processContextMenuCommand.publish({
                type: 'aws.amazonq.explainIssue',
                triggerType: 'click',
                issue,
            })
        })
    })
    Commands.register('aws.amazonq.fixIssue', async issue => {
        return focusAmazonQPanel().then(() => {
            controllerPublishers.processContextMenuCommand.publish({
                type: 'aws.amazonq.fixIssue',
                triggerType: 'click',
                issue,
            })
        })
    })
}

export type EditorContextBaseCommandType =
    | 'aws.amazonq.explainCode'
    | 'aws.amazonq.refactorCode'
    | 'aws.amazonq.fixCode'
    | 'aws.amazonq.optimizeCode'
    | 'aws.amazonq.sendToPrompt'

export type CodeScanIssueCommandType = 'aws.amazonq.explainIssue' | 'aws.amazonq.fixIssue'

export type EditorContextCommandType = EditorContextBaseCommandType | CodeScanIssueCommandType

export type EditorContextCommandTriggerType = 'contextMenu' | 'keybinding' | 'commandPalette' | 'click'

export interface EditorContextCommandBase {
    type: EditorContextBaseCommandType
    triggerType: EditorContextCommandTriggerType
}

export interface EditorContextCommandWithIssue {
    type: CodeScanIssueCommandType
    triggerType: EditorContextCommandTriggerType
    issue: CodeScanIssue
}

export type EditorContextCommand = EditorContextCommandBase | EditorContextCommandWithIssue<|MERGE_RESOLUTION|>--- conflicted
+++ resolved
@@ -3,13 +3,8 @@
  * SPDX-License-Identifier: Apache-2.0
  */
 
-<<<<<<< HEAD
-import { focusAmazonQPanel } from '../../auth/ui/vue/show'
 import { CodeScanIssue } from '../../codewhisperer/models/model'
-import { Commands } from '../../shared/vscode/commands2'
-=======
 import { Commands, VsCodeCommandArg, placeholder } from '../../shared/vscode/commands2'
->>>>>>> 8fce296c
 import { ChatControllerMessagePublishers } from '../controllers/chat/controller'
 import vscode from 'vscode'
 
@@ -72,7 +67,7 @@
         })
     })
     Commands.register('aws.amazonq.explainIssue', async issue => {
-        return focusAmazonQPanel().then(() => {
+        return focusAmazonQPanel.execute(placeholder, 'amazonq.explainIssue').then(() => {
             controllerPublishers.processContextMenuCommand.publish({
                 type: 'aws.amazonq.explainIssue',
                 triggerType: 'click',
@@ -81,7 +76,7 @@
         })
     })
     Commands.register('aws.amazonq.fixIssue', async issue => {
-        return focusAmazonQPanel().then(() => {
+        return focusAmazonQPanel.execute(placeholder, 'amazonq.fixIssue').then(() => {
             controllerPublishers.processContextMenuCommand.publish({
                 type: 'aws.amazonq.fixIssue',
                 triggerType: 'click',
