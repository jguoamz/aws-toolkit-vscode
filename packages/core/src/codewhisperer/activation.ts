/*!
 * Copyright Amazon.com, Inc. or its affiliates. All Rights Reserved.
 * SPDX-License-Identifier: Apache-2.0
 */

import * as vscode from 'vscode'
import * as nls from 'vscode-nls'
import { getTabSizeSetting } from '../shared/utilities/editorUtilities'
import * as EditorContext from './util/editorContext'
import * as CodeWhispererConstants from './models/constants'
import {
    CodeSuggestionsState,
    CodeScansState,
    SecurityTreeViewFilterState,
    AggregatedCodeScanIssue,
    CodeScanIssue,
    CodeIssueGroupingStrategyState,
} from './models/model'
import { acceptSuggestion } from './commands/onInlineAcceptance'
import { CodeWhispererSettings } from './util/codewhispererSettings'
import { ExtContext } from '../shared/extensions'
import { CodeWhispererTracker } from './tracker/codewhispererTracker'
import * as codewhispererClient from './client/codewhisperer'
<<<<<<< HEAD
import { getLogger } from '../shared/logger'
=======
import { runtimeLanguageContext } from './util/runtimeLanguageContext'
import { getLogger } from '../shared/logger/logger'
>>>>>>> 08bedbc8
import {
    enableCodeSuggestions,
    toggleCodeSuggestions,
    showReferenceLog,
    showSecurityScan,
    showLearnMore,
    showSsoSignIn,
    showFreeTierLimit,
    updateReferenceLog,
    showIntroduction,
    reconnect,
    openSecurityIssuePanel,
    selectCustomizationPrompt,
    notifyNewCustomizationsCmd,
    connectWithCustomization,
    applySecurityFix,
    signoutCodeWhisperer,
    toggleCodeScans,
    registerToolkitApiCallback,
    showFileScan,
    clearFilters,
    generateFix,
    explainIssue,
    ignoreIssue,
    rejectFix,
    showSecurityIssueFilters,
    regenerateFix,
    ignoreAllIssues,
    focusIssue,
    showExploreAgentsView,
    showCodeIssueGroupingQuickPick,
} from './commands/basicCommands'
import { ReferenceLogViewProvider } from './service/referenceLogViewProvider'
import { ReferenceHoverProvider } from './service/referenceHoverProvider'
import { ReferenceInlineProvider } from './service/referenceInlineProvider'
import {
    disposeSecurityDiagnostic,
    securityScanRender,
    updateSecurityDiagnosticCollection,
} from './service/diagnosticsProvider'
import { SecurityPanelViewProvider, openEditorAtRange } from './views/securityPanelViewProvider'
import { RecommendationHandler } from './service/recommendationHandler'
import { Commands, registerCommandErrorHandler, registerDeclaredCommands } from '../shared/vscode/commands2'
import { InlineCompletionService, refreshStatusBar } from './service/inlineCompletionService'
import { isInlineCompletionEnabled } from './util/commonUtil'
import { AuthUtil } from './util/authUtil'
import { ImportAdderProvider } from './service/importAdderProvider'
import { TelemetryHelper } from './util/telemetryHelper'
import { openUrl } from '../shared/utilities/vsCodeUtils'
import { notifyNewCustomizations } from './util/customizationUtil'
import { CodeWhispererCommandBackend, CodeWhispererCommandDeclarations } from './commands/gettingStartedPageCommands'
import { SecurityIssueHoverProvider } from './service/securityIssueHoverProvider'
import { SecurityIssueCodeActionProvider } from './service/securityIssueCodeActionProvider'
import { listCodeWhispererCommands } from './ui/statusBarMenu'
import { updateUserProxyUrl } from './client/agent'
import { Container } from './service/serviceContainer'
import { debounceStartSecurityScan } from './commands/startSecurityScan'
import { securityScanLanguageContext } from './util/securityScanLanguageContext'
import { registerWebviewErrorHandler } from '../webviews/server'
import { logAndShowError, logAndShowWebviewError } from '../shared/utilities/logAndShowUtils'
import { openSettings } from '../shared/settings'
import { telemetry } from '../shared/telemetry/telemetry'
import { FeatureConfigProvider } from '../shared/featureConfig'
import { SecurityIssueProvider } from './service/securityIssueProvider'
import { SecurityIssueTreeViewProvider } from './service/securityIssueTreeViewProvider'
import { setContext } from '../shared/vscode/setContext'
import { syncSecurityIssueWebview } from './views/securityIssue/securityIssueWebview'
import { detectCommentAboveLine } from '../shared/utilities/commentUtils'

let localize: nls.LocalizeFunc

export async function activate(context: ExtContext): Promise<void> {
    localize = nls.loadMessageBundle()

    // initialize AuthUtil earlier to make sure it can listen to connection change events.
    const auth = AuthUtil.instance
    auth.initCodeWhispererHooks()

    // TODO: is this indirection useful?
    registerDeclaredCommands(
        context.extensionContext.subscriptions,
        CodeWhispererCommandDeclarations.instance,
        new CodeWhispererCommandBackend(context.extensionContext)
    )

    /**
     * CodeWhisperer security panel
     */
    const securityPanelViewProvider = new SecurityPanelViewProvider(context.extensionContext)
    context.extensionContext.subscriptions.push(
        vscode.window.registerWebviewViewProvider(SecurityPanelViewProvider.viewType, securityPanelViewProvider)
    )

    // TODO: this is already done in packages/core/src/extensionCommon.ts, why doesn't amazonq use that?
    registerCommandErrorHandler((info, error) => {
        const defaultMessage = localize('AWS.generic.message.error', 'Failed to run command: {0}', info.id)
        void logAndShowError(localize, error, info.id, defaultMessage)
    })

    // TODO: this is already done in packages/core/src/extensionCommon.ts, why doesn't amazonq use that?
    registerWebviewErrorHandler((error: unknown, webviewId: string, command: string) => {
        return logAndShowWebviewError(localize, error, webviewId, command)
    })

    /**
     * Service control
     */
    const client = new codewhispererClient.DefaultCodeWhispererClient()

    // Service initialization
    const container = Container.instance
    ReferenceInlineProvider.instance
    ImportAdderProvider.instance

    context.extensionContext.subscriptions.push(
        // register toolkit api callback
        registerToolkitApiCallback.register(),
        signoutCodeWhisperer.register(auth),
        /**
         * Configuration change
         */
        vscode.workspace.onDidChangeConfiguration(async (configurationChangeEvent) => {
            if (configurationChangeEvent.affectsConfiguration('editor.tabSize')) {
                EditorContext.updateTabSize(getTabSizeSetting())
            }

            if (configurationChangeEvent.affectsConfiguration('amazonQ.showInlineCodeSuggestionsWithCodeReferences')) {
                ReferenceLogViewProvider.instance.update()
                if (auth.isEnterpriseSsoInUse()) {
                    await vscode.window
                        .showInformationMessage(
                            CodeWhispererConstants.ssoConfigAlertMessage,
                            CodeWhispererConstants.settingsLearnMore
                        )
                        .then(async (resp) => {
                            if (resp === CodeWhispererConstants.settingsLearnMore) {
                                void openUrl(vscode.Uri.parse(CodeWhispererConstants.learnMoreUri))
                            }
                        })
                }
            }

            if (configurationChangeEvent.affectsConfiguration('amazonQ.shareContentWithAWS')) {
                if (auth.isEnterpriseSsoInUse()) {
                    await vscode.window
                        .showInformationMessage(
                            CodeWhispererConstants.ssoConfigAlertMessageShareData,
                            CodeWhispererConstants.settingsLearnMore
                        )
                        .then(async (resp) => {
                            if (resp === CodeWhispererConstants.settingsLearnMore) {
                                void openUrl(vscode.Uri.parse(CodeWhispererConstants.learnMoreUri))
                            }
                        })
                }
            }

            if (configurationChangeEvent.affectsConfiguration('editor.inlineSuggest.enabled')) {
                await vscode.window
                    .showInformationMessage(
                        CodeWhispererConstants.reloadWindowPrompt,
                        CodeWhispererConstants.reloadWindow
                    )
                    .then((selected) => {
                        if (selected === CodeWhispererConstants.reloadWindow) {
                            void vscode.commands.executeCommand('workbench.action.reloadWindow')
                        }
                    })
            }

            if (configurationChangeEvent.affectsConfiguration('http.proxy')) {
                updateUserProxyUrl()
            }

            if (configurationChangeEvent.affectsConfiguration('amazonQ.ignoredSecurityIssues')) {
                const ignoredIssues = CodeWhispererSettings.instance.getIgnoredSecurityIssues()
                toggleIssuesVisibility((issue) => !ignoredIssues.includes(issue.title))
            }
        }),
        /**
         * Open Configuration
         */
        Commands.register('aws.amazonq.configure', async (id) => {
            if (id === 'codewhisperer') {
                await vscode.commands.executeCommand(
                    'workbench.action.openSettings',
                    `@id:amazonQ.showInlineCodeSuggestionsWithCodeReferences`
                )
            } else {
                await openSettings('amazonQ')
            }
        }),
        Commands.register('aws.amazonq.refreshAnnotation', async (forceProceed: boolean) => {
            telemetry.record({
                traceId: TelemetryHelper.instance.traceId,
            })

            const editor = vscode.window.activeTextEditor
            if (editor) {
                if (forceProceed) {
                    await container.lineAnnotationController.refresh(editor, 'codewhisperer', true)
                } else {
                    await container.lineAnnotationController.refresh(editor, 'codewhisperer')
                }
            }
        }),
        // show introduction
        showIntroduction.register(),
        // toggle code suggestions
        toggleCodeSuggestions.register(CodeSuggestionsState.instance),
        // toggle code scans
        toggleCodeScans.register(CodeScansState.instance),
        // enable code suggestions
        enableCodeSuggestions.register(context),
        // project scan
        showSecurityScan.register(context, securityPanelViewProvider, client),
        // on demand file scan
        showFileScan.register(context, securityPanelViewProvider, client),
        // show security issue webview panel
        openSecurityIssuePanel.register(context),
        // sign in with sso or AWS ID
        showSsoSignIn.register(),
        // show reconnect prompt
        reconnect.register(),
        // learn more about CodeWhisperer
        showLearnMore.register(),
        // show free tier limit
        showFreeTierLimit.register(),
        // update reference log instance
        updateReferenceLog.register(),
        // refresh codewhisperer status bar
        refreshStatusBar.register(),
        // generate code fix
        generateFix.register(client, context),
        // regenerate code fix
        regenerateFix.register(),
        // apply suggested fix
        applySecurityFix.register(),
        // reject suggested fix
        rejectFix.register(context.extensionContext),
        // ignore issues by title
        ignoreAllIssues.register(),
        // ignore single issue
        ignoreIssue.register(),
        // explain issue
        explainIssue.register(),
        // quick pick with codewhisperer options
        listCodeWhispererCommands.register(),
        // quick pick with security issues tree filters
        showSecurityIssueFilters.register(),
        // quick pick code issue grouping strategy
        showCodeIssueGroupingQuickPick.register(),
        // reset security issue filters
        clearFilters.register(),
        // handle security issues tree item clicked
        focusIssue.register(),
        // refresh the treeview on every change
        SecurityTreeViewFilterState.instance.onDidChangeState((e) => {
            SecurityIssueTreeViewProvider.instance.refresh()
        }),
        // refresh treeview when grouping strategy changes
        CodeIssueGroupingStrategyState.instance.onDidChangeState((e) => {
            SecurityIssueTreeViewProvider.instance.refresh()
        }),
        // show a no match state
        SecurityIssueTreeViewProvider.instance.onDidChangeTreeData((e) => {
            const noMatches =
                Array.isArray(e) &&
                e.length === 0 &&
                SecurityIssueProvider.instance.issues.some((group) => group.issues.some((issue) => issue.visible))
            void setContext('aws.amazonq.security.noMatches', noMatches)
        }),
        // select customization
        selectCustomizationPrompt.register(),
        // notify new customizations
        notifyNewCustomizationsCmd.register(),
        /**
         * On recommendation acceptance
         */
        acceptSuggestion.register(context),

        // direct CodeWhisperer connection setup with customization
        connectWithCustomization.register(),

        // on text document close.
        vscode.workspace.onDidCloseTextDocument((e) => {
            if (isInlineCompletionEnabled() && e.uri.fsPath !== InlineCompletionService.instance.filePath()) {
                return
            }
            RecommendationHandler.instance.reportUserDecisions(-1)
        }),

        vscode.languages.registerHoverProvider(
            [...CodeWhispererConstants.platformLanguageIds],
            ReferenceHoverProvider.instance
        ),
        vscode.window.registerWebviewViewProvider(ReferenceLogViewProvider.viewType, ReferenceLogViewProvider.instance),
        showReferenceLog.register(),
        showExploreAgentsView.register(),
        vscode.languages.registerCodeLensProvider(
            [...CodeWhispererConstants.platformLanguageIds],
            ReferenceInlineProvider.instance
        ),
        vscode.languages.registerCodeLensProvider(
            [...CodeWhispererConstants.platformLanguageIds, { scheme: 'untitled' }],
            ImportAdderProvider.instance
        ),
        vscode.languages.registerHoverProvider(
            [...CodeWhispererConstants.securityScanLanguageIds],
            SecurityIssueHoverProvider.instance
        ),
        vscode.languages.registerCodeActionsProvider(
            [...CodeWhispererConstants.securityScanLanguageIds],
            SecurityIssueCodeActionProvider.instance
        ),
        vscode.commands.registerCommand('aws.amazonq.openEditorAtRange', openEditorAtRange)
    )

    // run the auth startup code with context for telemetry
    await telemetry.function_call.run(
        async () => {
            await auth.restore()
            await auth.clearExtraConnections()

            if (auth.isConnectionExpired()) {
                auth.showReauthenticatePrompt().catch((e) => {
                    const defaulMsg = localize('AWS.generic.message.error', 'Failed to reauth:')
                    void logAndShowError(localize, e, 'showReauthenticatePrompt', defaulMsg)
                })
                if (auth.isEnterpriseSsoInUse()) {
                    await auth.notifySessionConfiguration()
                }
            }
        },
        { emit: false, functionId: { name: 'activateCwCore' } }
    )

    if (auth.isValidEnterpriseSsoInUse()) {
        await notifyNewCustomizations()
    }
    if (auth.isBuilderIdInUse()) {
        await CodeScansState.instance.setScansEnabled(false)
    }

    /**
     * CodeWhisperer auto scans
     */
    setSubscriptionsForAutoScans()

    setSubscriptionsForCodeIssues()

    function shouldRunAutoScan(editor: vscode.TextEditor | undefined, isScansEnabled?: boolean) {
        return (
            (isScansEnabled ?? CodeScansState.instance.isScansEnabled()) &&
            !CodeScansState.instance.isMonthlyQuotaExceeded() &&
            auth.isConnectionValid() &&
            !auth.isBuilderIdInUse() &&
            editor &&
            editor.document.uri.scheme === 'file' &&
            securityScanLanguageContext.isLanguageSupported(editor.document.languageId)
        )
    }

    function setSubscriptionsForAutoScans() {
        // Initial scan when the editor opens for the first time
        const editor = vscode.window.activeTextEditor
        if (editor && shouldRunAutoScan(editor) && editor.document.getText().length > 0) {
            void debounceStartSecurityScan(
                securityPanelViewProvider,
                editor,
                client,
                context.extensionContext,
                CodeWhispererConstants.CodeAnalysisScope.FILE_AUTO,
                false
            )
        }

        context.extensionContext.subscriptions.push(
            // Trigger scan if focus switches to a different file
            vscode.window.onDidChangeActiveTextEditor((editor) => {
                const codewhispererDiagnostics = editor
                    ? securityScanRender.securityDiagnosticCollection
                          ?.get(editor.document.uri)
                          ?.filter(({ source }) => source === CodeWhispererConstants.codewhispererDiagnosticSourceLabel)
                    : undefined

                if (
                    editor &&
                    shouldRunAutoScan(editor) &&
                    editor.document.getText().length > 0 &&
                    (!codewhispererDiagnostics || codewhispererDiagnostics?.length === 0)
                ) {
                    void debounceStartSecurityScan(
                        securityPanelViewProvider,
                        editor,
                        client,
                        context.extensionContext,
                        CodeWhispererConstants.CodeAnalysisScope.FILE_AUTO,
                        false
                    )
                }
            }),
            // Trigger scan if the file contents change
            vscode.workspace.onDidChangeTextDocument(async (event) => {
                const editor = vscode.window.activeTextEditor
                if (
                    editor &&
                    shouldRunAutoScan(editor) &&
                    event.document === editor.document &&
                    event.contentChanges.length > 0
                ) {
                    void debounceStartSecurityScan(
                        securityPanelViewProvider,
                        editor,
                        client,
                        context.extensionContext,
                        CodeWhispererConstants.CodeAnalysisScope.FILE_AUTO,
                        false
                    )
                }
            })
        )

        // Trigger scan if the toggle has just been enabled
        CodeScansState.instance.onDidChangeState((isScansEnabled) => {
            const editor = vscode.window.activeTextEditor
            if (editor && shouldRunAutoScan(editor, isScansEnabled) && editor.document.getText().length > 0) {
                void debounceStartSecurityScan(
                    securityPanelViewProvider,
                    editor,
                    client,
                    context.extensionContext,
                    CodeWhispererConstants.CodeAnalysisScope.FILE_AUTO,
                    false
                )
            }
        })
    }

    void FeatureConfigProvider.instance.fetchFeatureConfigs().catch((error) => {
        getLogger().error('Failed to fetch feature configs - %s', error)
    })

    await Commands.tryExecute('aws.amazonq.refreshConnectionCallback')
    container.ready()

    function setSubscriptionsForCodeIssues() {
        context.extensionContext.subscriptions.push(
            vscode.workspace.onDidChangeTextDocument(async (e) => {
                if (e.document.uri.scheme !== 'file') {
                    return
                }
                const diagnostics = securityScanRender.securityDiagnosticCollection?.get(e.document.uri)
                if (!diagnostics || diagnostics.length === 0) {
                    return
                }
                disposeSecurityDiagnostic(e)

                SecurityIssueProvider.instance.handleDocumentChange(e)
                SecurityIssueTreeViewProvider.instance.refresh()
                await syncSecurityIssueWebview(context)

                toggleIssuesVisibility((issue, filePath) =>
                    filePath !== e.document.uri.fsPath
                        ? issue.visible
                        : !detectCommentAboveLine(
                              e.document,
                              issue.startLine,
                              CodeWhispererConstants.amazonqIgnoreNextLine
                          )
                )
            }),
            vscode.window.createTreeView(SecurityIssueTreeViewProvider.viewType, {
                treeDataProvider: SecurityIssueTreeViewProvider.instance,
            })
        )
    }
}

export async function shutdown() {
    RecommendationHandler.instance.reportUserDecisions(-1)
    await CodeWhispererTracker.getTracker().shutdown()
}

function toggleIssuesVisibility(visibleCondition: (issue: CodeScanIssue, filePath: string) => boolean) {
    const updatedIssues: AggregatedCodeScanIssue[] = SecurityIssueProvider.instance.issues.map((group) => ({
        ...group,
        issues: group.issues.map((issue) => ({ ...issue, visible: visibleCondition(issue, group.filePath) })),
    }))
    securityScanRender.securityDiagnosticCollection?.clear()
    for (const issue of updatedIssues) {
        updateSecurityDiagnosticCollection(issue)
    }
    SecurityIssueProvider.instance.issues = updatedIssues
    SecurityIssueTreeViewProvider.instance.refresh()
}<|MERGE_RESOLUTION|>--- conflicted
+++ resolved
@@ -21,12 +21,7 @@
 import { ExtContext } from '../shared/extensions'
 import { CodeWhispererTracker } from './tracker/codewhispererTracker'
 import * as codewhispererClient from './client/codewhisperer'
-<<<<<<< HEAD
-import { getLogger } from '../shared/logger'
-=======
-import { runtimeLanguageContext } from './util/runtimeLanguageContext'
 import { getLogger } from '../shared/logger/logger'
->>>>>>> 08bedbc8
 import {
     enableCodeSuggestions,
     toggleCodeSuggestions,
