/*!
 * Copyright Amazon.com, Inc. or its affiliates. All Rights Reserved.
 * SPDX-License-Identifier: Apache-2.0
 */

import * as vscode from 'vscode'
import { CodewhispererCodeScanIssueApplyFix, Component, telemetry } from '../../shared/telemetry/telemetry'
import { ExtContext } from '../../shared/extensions'
import { Commands, VsCodeCommandArg } from '../../shared/vscode/commands2'
import * as CodeWhispererConstants from '../models/constants'
import { DefaultCodeWhispererClient } from '../client/codewhisperer'
import { startSecurityScanWithProgress, confirmStopSecurityScan } from './startSecurityScan'
import { SecurityPanelViewProvider } from '../views/securityPanelViewProvider'
<<<<<<< HEAD
import { CodeScanIssue, CodeScansState, codeScanState, CodeSuggestionsState } from '../models/model'
=======
import { CodeScanIssue, codeScanState, CodeSuggestionsState, vsCodeState } from '../models/model'
>>>>>>> 287f12b5
import { connectToEnterpriseSso, getStartUrl } from '../util/getStartUrl'
import { showCodeWhispererConnectionPrompt } from '../util/showSsoPrompt'
import { ReferenceLogViewProvider } from '../service/referenceLogViewProvider'
import { AuthUtil } from '../util/authUtil'
import { isCloud9 } from '../../shared/extensionUtilities'
import { getLogger } from '../../shared/logger'
import { openUrl } from '../../shared/utilities/vsCodeUtils'
import {
    getPersistedCustomizations,
    notifyNewCustomizations,
    selectCustomization,
    showCustomizationPrompt,
} from '../util/customizationUtil'
import { applyPatch } from 'diff'
import { closeSecurityIssueWebview, showSecurityIssueWebview } from '../views/securityIssue/securityIssueWebview'
import { fsCommon } from '../../srcShared/fs'
import { Mutable } from '../../shared/utilities/tsUtils'
import { CodeWhispererSource } from './types'
import { showManageConnections } from '../../auth/ui/vue/show'
import { FeatureConfigProvider } from '../service/featureConfigProvider'

export const toggleCodeSuggestions = Commands.declare(
    { id: 'aws.codeWhisperer.toggleCodeSuggestion', compositeKey: { 1: 'source' } },
    (suggestionState: CodeSuggestionsState) => async (_: VsCodeCommandArg, source: CodeWhispererSource) => {
        await telemetry.aws_modifySetting.run(async span => {
            span.record({
                settingId: CodeWhispererConstants.autoSuggestionConfig.settingId,
            })

            const isSuggestionsEnabled = await suggestionState.toggleSuggestions()
            span.record({
                settingState: isSuggestionsEnabled
                    ? CodeWhispererConstants.autoSuggestionConfig.activated
                    : CodeWhispererConstants.autoSuggestionConfig.deactivated,
            })
            vsCodeState.isFreeTierLimitReached = false
        })
    }
)

export const enableCodeSuggestions = Commands.declare(
    'aws.codeWhisperer.enableCodeSuggestions',
    (context: ExtContext) =>
        async (isAuto: boolean = true) => {
            await CodeSuggestionsState.instance.setSuggestionsEnabled(isAuto)
            await vscode.commands.executeCommand('setContext', 'aws.codewhisperer.connected', true)
            await vscode.commands.executeCommand('setContext', 'aws.codewhisperer.connectionExpired', false)
            vsCodeState.isFreeTierLimitReached = false
            if (!isCloud9()) {
                await vscode.commands.executeCommand('aws.codeWhisperer.refreshStatusBar')
            }
        }
)

export const toggleCodeScans = Commands.declare(
    { id: 'aws.codeWhisperer.toggleCodeScan', compositeKey: { 1: 'source' } },
    (scansState: CodeScansState) => async (_: VsCodeCommandArg, source: CodeWhispererSource) => {
        await telemetry.aws_modifySetting.run(async span => {
            span.record({
                settingId: CodeWhispererConstants.autoScansConfig.settingId,
            })

            const isScansEnabled = await scansState.toggleScans()
            span.record({
                settingState: isScansEnabled
                    ? CodeWhispererConstants.autoScansConfig.activated
                    : CodeWhispererConstants.autoScansConfig.deactivated,
            })

            await vscode.commands.executeCommand('aws.codeWhisperer.refresh')
        })
    }
)

export const showReferenceLog = Commands.declare(
    { id: 'aws.codeWhisperer.openReferencePanel', compositeKey: { 1: 'source' } },
    () => async (_: VsCodeCommandArg, source: CodeWhispererSource) => {
        await vscode.commands.executeCommand('workbench.view.extension.aws-codewhisperer-reference-log')
    }
)

export const showIntroduction = Commands.declare('aws.codeWhisperer.introduction', () => async () => {
    void openUrl(vscode.Uri.parse(CodeWhispererConstants.learnMoreUriGeneral))
})

export const showSecurityScan = Commands.declare(
    { id: 'aws.codeWhisperer.security.scan', compositeKey: { 1: 'source' } },
    (context: ExtContext, securityPanelViewProvider: SecurityPanelViewProvider, client: DefaultCodeWhispererClient) =>
        async (_: VsCodeCommandArg, source: CodeWhispererSource) => {
            if (AuthUtil.instance.isConnectionExpired()) {
                await AuthUtil.instance.notifyReauthenticate()
            }
            const editor = vscode.window.activeTextEditor
            if (editor) {
                if (codeScanState.isNotStarted()) {
                    // User intends to start as "Start Security Scan" is shown in the explorer tree
                    codeScanState.setToRunning()
                    void startSecurityScanWithProgress(
                        securityPanelViewProvider,
                        editor,
                        client,
                        context.extensionContext
                    )
                } else if (codeScanState.isRunning()) {
                    // User intends to stop as "Stop Security Scan" is shown in the explorer tree
                    // Cancel only when the code scan state is "Running"
                    await confirmStopSecurityScan()
                }
                vsCodeState.isFreeTierLimitReached = false
            } else {
                void vscode.window.showInformationMessage('Open a valid file to scan.')
            }
        }
)

export const selectCustomizationPrompt = Commands.declare(
    { id: 'aws.codeWhisperer.selectCustomization', compositeKey: { 1: 'source' } },
    () => async (_: VsCodeCommandArg, source: CodeWhispererSource) => {
        telemetry.ui_click.emit({ elementId: 'cw_selectCustomization_Cta' })
        void showCustomizationPrompt().then()
    }
)

export const reconnect = Commands.declare(
    { id: 'aws.codewhisperer.reconnect', compositeKey: { 1: 'source' } },
    () =>
        async (_: VsCodeCommandArg, source: CodeWhispererSource, addMissingScopes: boolean = false) => {
            if (typeof addMissingScopes !== 'boolean') {
                addMissingScopes = false
            }
            await AuthUtil.instance.reauthenticate(addMissingScopes)
        }
)

/** Opens the Add Connections webview with CW highlighted */
export const showManageCwConnections = Commands.declare(
    { id: 'aws.codewhisperer.manageConnections', compositeKey: { 1: 'source' } },
    () => (_: VsCodeCommandArg, source: CodeWhispererSource) => {
        return showManageConnections.execute(_, source, 'codewhisperer')
    }
)

/** @deprecated in favor of the `Add Connection` page */
export const showSsoSignIn = Commands.declare('aws.codeWhisperer.sso', () => async () => {
    telemetry.ui_click.emit({ elementId: 'cw_signUp_Cta' })
    await showCodeWhispererConnectionPrompt()
})

// Shortcut command to directly connect to Identity Center or prompt start URL entry
// It can optionally set a customization too based on given values to match on
export const connectWithCustomization = Commands.declare(
    'aws.codeWhisperer.connect',
    () => async (startUrl?: string, region?: string, customizationArn?: string, customizationNamePrefix?: string) => {
        // This command supports the following arguments:
        //  * startUrl and region. If both arguments are provided they will be used, otherwise
        //    the command prompts for them interactively.
        //  * customizationArn: select customization by ARN. If provided, `customizationNamePrefix` is ignored.
        //  * customizationNamePrefix: select customization by prefix, if `customizationArn` is `undefined`.
        if (startUrl && region) {
            await connectToEnterpriseSso(startUrl, region)
        } else {
            await getStartUrl()
        }

        // No customization match information given, exit early.
        if (!customizationArn && !customizationNamePrefix) {
            return
        }

        let persistedCustomizations = getPersistedCustomizations()

        // Check if any customizations have already been persisted.
        // If not, call `notifyNewCustomizations` to handle it then recheck.
        if (persistedCustomizations.length === 0) {
            await notifyNewCustomizations()
            persistedCustomizations = getPersistedCustomizations()
        }

        // If given an ARN, assume a specific customization is desired and find an entry that matches it. Ignores the prefix logic.
        // Otherwise if only a prefix is given, find an entry that matches it.
        // Backwards compatible with previous implementation.
        const match = customizationArn
            ? persistedCustomizations.find(c => c.arn === customizationArn)
            : persistedCustomizations.find(c => c.name?.startsWith(customizationNamePrefix as string))

        // If no match is found, nothing to do :)
        if (!match) {
            getLogger().error(`No customization match found: arn=${customizationArn} prefix=${customizationNamePrefix}`)
            return
        }
        // Since we selected based on a match, we'll reuse the persisted values.
        await selectCustomization(match)
    }
)

export const showLearnMore = Commands.declare(
    { id: 'aws.codeWhisperer.learnMore', compositeKey: { 0: 'source' } },
    () => async (source: CodeWhispererSource) => {
        telemetry.ui_click.emit({ elementId: 'cw_learnMore_Cta' })
        void openUrl(vscode.Uri.parse(CodeWhispererConstants.learnMoreUriGeneral))
    }
)

// TODO: Use a different URI
export const showFreeTierLimit = Commands.declare(
    { id: 'aws.codeWhisperer.freeTierLimit', compositeKey: { 1: 'source' } },
    () => async (_: VsCodeCommandArg, source: CodeWhispererSource) => {
        void openUrl(vscode.Uri.parse(CodeWhispererConstants.learnMoreUri))
    }
)

export const updateReferenceLog = Commands.declare(
    {
        id: 'aws.codeWhisperer.updateReferenceLog',
        logging: false,
    },
    () => () => {
        ReferenceLogViewProvider.instance.update()
    }
)

export const openSecurityIssuePanel = Commands.declare(
    'aws.codeWhisperer.openSecurityIssuePanel',
    (context: ExtContext) => async (issue: CodeScanIssue, filePath: string) => {
        await showSecurityIssueWebview(context.extensionContext, issue, filePath)

        telemetry.codewhisperer_codeScanIssueViewDetails.emit({
            findingId: issue.findingId,
            detectorId: issue.detectorId,
            ruleId: issue.ruleId,
            credentialStartUrl: AuthUtil.instance.startUrl,
        })
    }
)

export const notifyNewCustomizationsCmd = Commands.declare(
    { id: 'aws.codeWhisperer.notifyNewCustomizations', logging: false },
    () => () => {
        notifyNewCustomizations().catch(e => {
            getLogger().error('notifyNewCustomizations failed: %s', (e as Error).message)
        })
    }
)

export const fetchFeatureConfigsCmd = Commands.declare(
    { id: 'aws.codeWhisperer.fetchFeatureConfigs', logging: false },
    () => async () => {
        await FeatureConfigProvider.instance.fetchFeatureConfigs()
    }
)

export const applySecurityFix = Commands.declare(
    'aws.codeWhisperer.applySecurityFix',
    () => async (issue: CodeScanIssue, filePath: string, source: Component) => {
        const [suggestedFix] = issue.suggestedFixes
        if (!suggestedFix || !filePath) {
            return
        }

        const applyFixTelemetryEntry: Mutable<CodewhispererCodeScanIssueApplyFix> = {
            detectorId: issue.detectorId,
            findingId: issue.findingId,
            ruleId: issue.ruleId,
            component: source,
            result: 'Succeeded',
            credentialStartUrl: AuthUtil.instance.startUrl,
        }

        try {
            const patch = suggestedFix.code
            const document = await vscode.workspace.openTextDocument(filePath)
            const fileContent = document.getText()

            const updatedContent = applyPatch(fileContent, patch)
            if (!updatedContent) {
                void vscode.window.showErrorMessage(CodeWhispererConstants.codeFixAppliedFailedMessage)
                throw Error('Failed to get updated content from applying diff patch')
            }

            // saving the document text if not save
            const isSaved = await document.save()
            if (!isSaved) {
                throw Error('Failed to save editor text changes into the file.')
            }

            // writing the patch applied version of document into the file
            await fsCommon.writeFile(filePath, updatedContent)
            void vscode.window
                .showInformationMessage(CodeWhispererConstants.codeFixAppliedSuccessMessage, {
                    title: CodeWhispererConstants.runSecurityScanButtonTitle,
                })
                .then(res => {
                    if (res?.title === CodeWhispererConstants.runSecurityScanButtonTitle) {
                        void vscode.commands.executeCommand('aws.codeWhisperer.security.scan')
                    }
                })
            await closeSecurityIssueWebview(issue.findingId)
        } catch (err) {
            getLogger().error(`Apply fix command failed. ${err}`)
            applyFixTelemetryEntry.result = 'Failed'
            applyFixTelemetryEntry.reason = err as string
        } finally {
            telemetry.codewhisperer_codeScanIssueApplyFix.emit(applyFixTelemetryEntry)
        }
    }
)

export const signoutCodeWhisperer = Commands.declare(
    { id: 'aws.codewhisperer.signout', compositeKey: { 1: 'source' } },
    (auth: AuthUtil) => (_: VsCodeCommandArg, source: CodeWhispererSource) => {
        return auth.secondaryAuth.deleteConnection()
    }
)<|MERGE_RESOLUTION|>--- conflicted
+++ resolved
@@ -11,11 +11,7 @@
 import { DefaultCodeWhispererClient } from '../client/codewhisperer'
 import { startSecurityScanWithProgress, confirmStopSecurityScan } from './startSecurityScan'
 import { SecurityPanelViewProvider } from '../views/securityPanelViewProvider'
-<<<<<<< HEAD
-import { CodeScanIssue, CodeScansState, codeScanState, CodeSuggestionsState } from '../models/model'
-=======
-import { CodeScanIssue, codeScanState, CodeSuggestionsState, vsCodeState } from '../models/model'
->>>>>>> 287f12b5
+import { CodeScanIssue, CodeScansState, codeScanState, CodeSuggestionsState, vsCodeState } from '../models/model'
 import { connectToEnterpriseSso, getStartUrl } from '../util/getStartUrl'
 import { showCodeWhispererConnectionPrompt } from '../util/showSsoPrompt'
 import { ReferenceLogViewProvider } from '../service/referenceLogViewProvider'
@@ -85,7 +81,7 @@
                     : CodeWhispererConstants.autoScansConfig.deactivated,
             })
 
-            await vscode.commands.executeCommand('aws.codeWhisperer.refresh')
+            await vscode.commands.executeCommand('aws.codeWhisperer.refreshStatusBar')
         })
     }
 )
