/*!
 * Copyright Amazon.com, Inc. or its affiliates. All Rights Reserved.
 * SPDX-License-Identifier: Apache-2.0
 */

import globals from '../shared/extensionGlobals'

import * as nls from 'vscode-nls'
const localize = nls.loadMessageBundle()

import * as vscode from 'vscode'
import { selectCodeCatalystRepository, selectCodeCatalystResource } from './wizards/selectResource'
import { openCodeCatalystUrl } from './utils'
import { CodeCatalystAuthenticationProvider } from './auth'
import { Commands, placeholder } from '../shared/vscode/commands2'
import { CodeCatalystClient, CodeCatalystResource, createClient } from '../shared/clients/codecatalystClient'
import { DevEnvironmentId, getConnectedDevEnv, openDevEnv } from './model'
import { showConfigureDevEnv } from './vue/configure/backend'
import { showCreateDevEnv } from './vue/create/backend'
import { CancellationError } from '../shared/utilities/timeoutUtils'
import { ToolkitError, errorCode } from '../shared/errors'
import { telemetry } from '../shared/telemetry/telemetry'
import { showConfirmationMessage } from '../shared/utilities/messages'
import { AccountStatus } from '../shared/telemetry/telemetryClient'
import { CreateDevEnvironmentRequest, UpdateDevEnvironmentRequest } from 'aws-sdk/clients/codecatalyst'
import { Auth } from '../auth/auth'
import { SsoConnection } from '../auth/connection'
<<<<<<< HEAD
import { getShowManageConnections } from '../auth/ui/vue/show'
=======
import { showManageConnections } from '../auth/ui/vue/show'
import { isInDevEnv } from '../shared/vscode/env'
>>>>>>> 4f199908

/** "List CodeCatalyst Commands" command. */
export async function listCommands(): Promise<void> {
    await vscode.commands.executeCommand('workbench.action.quickOpen', '> CodeCatalyst')
}

/** "Clone CodeCatalyst Repository" command. */
export async function cloneCodeCatalystRepo(client: CodeCatalystClient, url?: vscode.Uri): Promise<void> {
    let resource: { name: string; project: string; org: string }
    if (!url) {
        const r = await selectCodeCatalystRepository(client, false)
        if (!r) {
            throw new CancellationError('user')
        }
        resource = { name: r.name, project: r.project.name, org: r.org.name }
    } else {
        const [_, org, project, repo] = url.path.slice(1).split('/')
        if (!org || !project || !repo) {
            throw new Error(`Invalid CodeCatalyst URL: unable to parse repository`)
        }
        resource = { name: repo, project, org }
    }

    const uri = await client.getRepoCloneUrl({
        spaceName: resource.org,
        projectName: resource.project,
        sourceRepositoryName: resource.name,
    })
    await vscode.commands.executeCommand('git.clone', uri)
}

/**
 * Implements commands:
 * - "Open CodeCatalyst Space"
 * - "Open CodeCatalyst Project"
 * - "Open CodeCatalyst Repository"
 */
export async function openCodeCatalystResource(
    client: CodeCatalystClient,
    kind: CodeCatalystResource['type']
): Promise<void> {
    const resource = await selectCodeCatalystResource(client, kind)

    if (!resource) {
        throw new CancellationError('user')
    }

    openCodeCatalystUrl(resource)
}

export async function stopDevEnv(
    client: CodeCatalystClient,
    devenv: DevEnvironmentId,
    opts?: { readonly showPrompt?: boolean }
): Promise<void> {
    if (opts?.showPrompt) {
        const confirmed = await showConfirmationMessage({
            prompt: localize(
                'aws.codecatalyst.stopDevEnv.confirm',
                'Stopping the Dev Environment will end all processes. Continue?'
            ),
        })

        if (!confirmed) {
            throw new CancellationError('user')
        }
    }

    await client.stopDevEnvironment({
        id: devenv.id,
        projectName: devenv.project.name,
        spaceName: devenv.org.name,
    })
}

export async function deleteDevEnv(client: CodeCatalystClient, devenv: DevEnvironmentId): Promise<void> {
    await client.deleteDevEnvironment({
        id: devenv.id,
        projectName: devenv.project.name,
        spaceName: devenv.org.name,
    })
}

export type DevEnvironmentSettings = Pick<
    CreateDevEnvironmentRequest,
    'alias' | 'instanceType' | 'inactivityTimeoutMinutes' | 'persistentStorage'
>

export type UpdateDevEnvironmentSettings = Pick<
    UpdateDevEnvironmentRequest,
    'alias' | 'instanceType' | 'inactivityTimeoutMinutes'
>

export async function updateDevEnv(
    client: CodeCatalystClient,
    devenv: DevEnvironmentId,
    settings: UpdateDevEnvironmentSettings
) {
    return client.updateDevEnvironment({
        ...settings,
        id: devenv.id,
        projectName: devenv.project.name,
        spaceName: devenv.org.name,
    })
}

function createClientInjector(authProvider: CodeCatalystAuthenticationProvider): ClientInjector {
    return async (command, ...args) => {
        telemetry.record({ userId: AccountStatus.NotSet })

        await authProvider.restore()
        const conn = authProvider.activeConnection
        if (!conn) {
            // TODO: In the future, it would be very nice to open a connection picker here.
            throw new ToolkitError('Not connected to CodeCatalyst', { code: 'NoConnectionBadState' })
        }
        const validatedConn = await validateConnection(conn, authProvider.auth)
        const client = await createClient(validatedConn)
        telemetry.record({ userId: client.identity.id })

        return command(client, ...args)
    }
}

/**
 * Returns a connection that is ensured to be authenticated.
 *
 * Provides the user the ability to re-authenticate if needed,
 * otherwise throwing an error.
 */
async function validateConnection(conn: SsoConnection, auth: Auth): Promise<SsoConnection> {
    if (auth.getConnectionState(conn) === 'valid') {
        return conn
    }

    // Have user try to log in
    const loginMessage = localize('aws.auth.invalidConnection', 'Connection is invalid or expired, login again?')
    const result = await vscode.window.showErrorMessage(loginMessage, 'Login')

    if (result !== 'Login') {
        throw new ToolkitError('User cancelled login.', { cancelled: true, code: errorCode.invalidConnection })
    }

    conn = await auth.reauthenticate(conn)

    // Log in attempt failed
    if (auth.getConnectionState(conn) !== 'valid') {
        throw new ToolkitError('Login failed.', { code: errorCode.invalidConnection })
    }

    return conn
}

function createCommandDecorator(commands: CodeCatalystCommands): CommandDecorator {
    return command =>
        (...args) =>
            commands.withClient(command, ...args)
}

interface CodeCatalystCommand<T extends any[], U> {
    (client: CodeCatalystClient, ...args: T): U | Promise<U>
}

interface ClientInjector {
    <T extends any[], U>(command: CodeCatalystCommand<T, U>, ...args: T): Promise<U>
}

interface CommandDecorator {
    <T extends any[], U>(command: CodeCatalystCommand<T, U>): (...args: T) => Promise<U>
}

type Inject<T, U> = T extends (...args: infer P) => infer R
    ? P extends [U, ...infer L]
        ? (...args: L) => R
        : never
    : never

type WithClient<T> = Parameters<Inject<T, CodeCatalystClient>>

class RemoteContextError extends ToolkitError {
    constructor() {
        super('Cannot connect from a remote context. Try again from a local VS Code instance.', {
            code: 'ConnectedToRemote',
        })
    }
}

export class CodeCatalystCommands {
    public readonly withClient: ClientInjector
    public readonly bindClient = createCommandDecorator(this)

    public constructor(private authProvider: CodeCatalystAuthenticationProvider) {
        this.withClient = createClientInjector(authProvider)
    }

    public listCommands() {
        return listCommands()
    }

    public cloneRepository(...args: WithClient<typeof cloneCodeCatalystRepo>) {
        return this.withClient(cloneCodeCatalystRepo, ...args)
    }

    public createDevEnv(): Promise<void> {
        if (vscode.env.remoteName === 'ssh-remote' && isInDevEnv()) {
            throw new RemoteContextError()
        }
        return this.withClient(showCreateDevEnv, globals.context, CodeCatalystCommands.declared)
    }

    public openResource(...args: WithClient<typeof openCodeCatalystResource>) {
        return this.withClient(openCodeCatalystResource, ...args)
    }

    public stopDevEnv(...args: WithClient<typeof stopDevEnv>) {
        return this.withClient(stopDevEnv, ...args).then(() => {
            void vscode.commands.executeCommand('workbench.action.remote.close')
        })
    }

    public deleteDevEnv(...args: WithClient<typeof deleteDevEnv>) {
        return this.withClient(deleteDevEnv, ...args)
    }

    public updateDevEnv(...args: WithClient<typeof updateDevEnv>) {
        telemetry.record({
            codecatalyst_updateDevEnvironmentLocationType: 'remote',
        })

        return this.withClient(updateDevEnv, ...args)
    }

    public openSpace() {
        return this.openResource('org')
    }

    public openProject() {
        return this.openResource('project')
    }

    public openRepository() {
        return this.openResource('repo')
    }

    public async openDevfile(uri: vscode.Uri) {
        await vscode.window.showTextDocument(uri)
    }

    public async openDevEnv(
        id?: DevEnvironmentId,
        targetPath?: string,
        connection?: { startUrl: string; region: string }
    ): Promise<void> {
        if (vscode.env.remoteName === 'ssh-remote' && isInDevEnv()) {
            throw new RemoteContextError()
        }

        const devenv = id ?? (await this.selectDevEnv())

        // TODO(sijaden): add named timestamp markers for granular duration info
        //
        // right now this command may prompt the user if they came from the explorer or command palette
        // need to be careful of mapping explosion so this granular data would either need
        // to be flattened or we restrict the names to a pre-determined set
        if (id === undefined) {
            telemetry.record({ source: 'CommandPalette' })
        }

        if (connection !== undefined) {
            await this.authProvider.tryConnectTo(connection)
        } else if (!this.authProvider.isConnectionValid()) {
            void getShowManageConnections().execute(placeholder, 'codecatalystDeveloperTools', 'codecatalyst')
            return
        }

        return this.withClient(openDevEnv, devenv, targetPath)
    }

    public async openDevEnvSettings(): Promise<void> {
        const devenv = await this.withClient(getConnectedDevEnv)

        return this.withClient(showConfigureDevEnv, globals.context, devenv, CodeCatalystCommands.declared)
    }

    private async selectDevEnv(): Promise<DevEnvironmentId> {
        const devenv = await this.withClient(selectCodeCatalystResource, 'devEnvironment' as const)

        if (!devenv) {
            throw new CancellationError('user')
        }

        return devenv
    }

    public static fromContext(ctx: Pick<vscode.ExtensionContext, 'secrets' | 'globalState'>) {
        const auth = CodeCatalystAuthenticationProvider.fromContext(ctx)

        return new this(auth)
    }

    public static readonly declared = {
        openResource: Commands.from(this).declareOpenResource('aws.codecatalyst.openResource'),
        listCommands: Commands.from(this).declareListCommands('aws.codecatalyst.listCommands'),
        openSpace: Commands.from(this).declareOpenSpace('aws.codecatalyst.openOrg'),
        openProject: Commands.from(this).declareOpenProject('aws.codecatalyst.openProject'),
        openRepository: Commands.from(this).declareOpenRepository('aws.codecatalyst.openRepo'),
        stopDevEnv: Commands.from(this).declareStopDevEnv('aws.codecatalyst.stopDevEnv'),
        deleteDevEnv: Commands.from(this).declareDeleteDevEnv('aws.codecatalyst.deleteDevEnv'),
        openDevEnvSettings: Commands.from(this).declareOpenDevEnvSettings('aws.codecatalyst.openDevEnvSettings'),
        openDevfile: Commands.from(this).declareOpenDevfile('aws.codecatalyst.openDevfile'),
        cloneRepo: Commands.from(this).declareCloneRepository({
            id: 'aws.codecatalyst.cloneRepo',
            telemetryName: 'codecatalyst_localClone',
        }),
        createDevEnv: Commands.from(this).declareCreateDevEnv({
            id: 'aws.codecatalyst.createDevEnv',
            telemetryName: 'codecatalyst_createDevEnvironment',
        }),
        updateDevEnv: Commands.from(this).declareUpdateDevEnv({
            id: 'aws.codecatalyst.updateDevEnv',
            telemetryName: 'codecatalyst_updateDevEnvironmentSettings',
        }),
        openDevEnv: Commands.from(this).declareOpenDevEnv({
            id: 'aws.codecatalyst.openDevEnv',
            telemetryName: 'codecatalyst_connect',
        }),
    } as const
}<|MERGE_RESOLUTION|>--- conflicted
+++ resolved
@@ -25,12 +25,8 @@
 import { CreateDevEnvironmentRequest, UpdateDevEnvironmentRequest } from 'aws-sdk/clients/codecatalyst'
 import { Auth } from '../auth/auth'
 import { SsoConnection } from '../auth/connection'
-<<<<<<< HEAD
 import { getShowManageConnections } from '../auth/ui/vue/show'
-=======
-import { showManageConnections } from '../auth/ui/vue/show'
 import { isInDevEnv } from '../shared/vscode/env'
->>>>>>> 4f199908
 
 /** "List CodeCatalyst Commands" command. */
 export async function listCommands(): Promise<void> {
