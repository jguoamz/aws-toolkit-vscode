--- conflicted
+++ resolved
@@ -259,22 +259,14 @@
                 context: extContext.extensionContext,
                 outputChannel: toolkitOutputChannel,
             })
-<<<<<<< HEAD
         }
 
         setImmediate(async () => {
             await activateStepFunctions(context, awsContext, toolkitOutputChannel)
         })
-=======
-
-            setImmediate(async () => {
-                await activateStepFunctions(context, ext.awsContext, toolkitOutputChannel)
-            })
-        }
 
         caws.activate(extContext)
         mde.activate(extContext)
->>>>>>> 000c9f28
 
         showWelcomeMessage(context)
 
