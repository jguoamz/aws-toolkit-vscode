--- conflicted
+++ resolved
@@ -262,11 +262,8 @@
 
         await activateSchemas(extContext)
 
-<<<<<<< HEAD
         await activateCWChat(extContext.extensionContext)
 
-=======
->>>>>>> f221f28c
         await activateApplicationComposer(context)
 
         await activateStepFunctions(context, awsContext, toolkitOutputChannel)
