/*!
 * Copyright 2019 Amazon.com, Inc. or its affiliates. All Rights Reserved.
 * SPDX-License-Identifier: Apache-2.0
 */

import * as vscode from 'vscode'
<<<<<<< HEAD
import { AwsContext } from '../shared/awsContext'
import { CawsRepo } from '../shared/clients/cawsClient'
import { CawsClient } from '../shared/clients/cawsClient'
=======
import { CawsClient, CawsDevEnv, CawsRepo, cawsRegion } from '../shared/clients/cawsClient'
>>>>>>> bccb1a3a
import globals, { checkCaws } from '../shared/extensionGlobals'
import { ExtContext } from '../shared/extensions'
import { showViewLogsMessage } from '../shared/utilities/messages'
import { LoginWizard } from './wizards/login'
import { selectCawsResource } from './wizards/selectResource'
import * as nls from 'vscode-nls'
import { getLogger } from '../shared/logger'
import * as mdeModel from '../mde/mdeModel'

const localize = nls.loadMessageBundle()

<<<<<<< HEAD
export async function login(ctx: vscode.ExtensionContext, awsCtx: AwsContext, client: CawsClient): Promise<boolean> {
=======
export async function login(context: ExtContext, client: CawsClient): Promise<void> {
    // TODO: add telemetry
    const ctx = context.extensionContext
>>>>>>> bccb1a3a
    const wizard = new LoginWizard(ctx)
    const response = await wizard.run()

    if (!response) {
        return false
    }

    await client.onCredentialsChanged(undefined, response.user.cookie)
    const sess = await client.verifySession()

    if (!sess?.identity) {
        showViewLogsMessage('CODE.AWS: failed to connect')
        return false
    }

    if (response?.user.newUser) {
        ctx.secrets.store(`caws/${client.user()}`, response.user.cookie)
    }

    awsCtx.setCawsCredentials(client.user(), response.user.cookie)
    return true
}

<<<<<<< HEAD
export async function logout(ctx: ExtContext, client: CawsClient): Promise<void> {
    if (!ctx.awsContext.getCawsCredentials()) {
=======
export async function logout(context: ExtContext, client: CawsClient): Promise<void> {
    // TODO: add telemetry
    if (!context.awsContext.getCawsCredentials()) {
>>>>>>> bccb1a3a
        return
    }
    await client.onCredentialsChanged(undefined, undefined)
    ctx.awsContext.setCawsCredentials('', '')
}

/** "List CODE.AWS Commands" command. */
export async function listCommands(): Promise<void> {
    // TODO: add telemetry
    vscode.commands.executeCommand('workbench.action.quickOpen', '> CODE.AWS')
}

/** "Clone CODE.AWS Repository" command. */
<<<<<<< HEAD
export async function cloneCawsRepo(url?: vscode.Uri): Promise<void> {
    // We need better encapsulation of a CAWS session to propagate through commands
    // The session should live at the top and injected as context
    if (!globals.caws.connected() && !(await login(globals.context, globals.awsContext, globals.caws))) {
=======
export async function cloneCawsRepo(): Promise<void> {
    // TODO: add telemetry
    if (!checkCaws()) {
>>>>>>> bccb1a3a
        return
    }
    const c = globals.caws

    if (!url) {
        const r = (await selectCawsResource('repo')) as CawsRepo
        if (!r) {
            return
        }
        // TODO: move this logic up into the model
        if (!r.org.name || !r.project.name || !r.name) {
            throw new Error(`Invalid CAWS repo: ${JSON.stringify(r, undefined, 4)}`)
        }
        const cloneLink = await c.toCawsGitUri(r.org.name, r.project.name, r.name)
        vscode.commands.executeCommand('git.clone', cloneLink)
    } else {
        const [_, org, repo, project] = url.path.slice(1).split('/')
        if (!project) {
            throw new Error(`CAWS URL is invalid, project was undefined: ${url.path}`)
        }

        vscode.commands.executeCommand('git.clone', await c.toCawsGitUri(org, repo, project))
    }
}

/** "Create CODE.AWS Development Environment" (MDE) command. */
export async function createDevEnv(): Promise<void> {
    // TODO: add telemetry
    if (!checkCaws()) {
        return
    }
    const c = globals.caws
    const r = (await selectCawsResource('repo')) as CawsRepo
    const p = r.project
    if (!r?.name || !p?.name) {
        return
    }
    const args = {
        organizationName: p.org.name ?? '?',
        projectName: p.name ?? '?',
        ideRuntimes: ['VSCode'],
        repositories: [
            {
                branchName: r.defaultBranch,
                projectName: p.name,
                repositoryName: r.name,
            },
        ],
    }
    const env = await c.createDevEnv(args)
    try {
        await c.startEnvironmentWithProgress(
            {
                developmentWorkspaceId: env.developmentWorkspaceId,
                ...args,
            },
            ''
        )
    } catch (err) {
        showViewLogsMessage(
            localize(
                'AWS.command.caws.createDevEnv.failed',
                'Failed to create CODE.AWS development environment in "{0}": {1}',
                p.name,
                (err as Error).message
            )
        )
    }
}

/**
 * Implements commands:
 * - "Open CODE.AWS Organization"
 * - "Open CODE.AWS Project"
 * - "Open CODE.AWS Repository"
 */
export async function openCawsResource(kind: 'org' | 'project' | 'repo' | 'env'): Promise<void> {
    // TODO: add telemetry
    if (!checkCaws()) {
        return
    }
    const c = globals.caws
    const o = await selectCawsResource(kind)
    if (!o) {
        return
    }
    if (kind !== 'env') {
        c.openCawsUrl(o)
        return
    }

    const env = o as CawsDevEnv
    try {
        const runningEnv = await c.startEnvironmentWithProgress(
            {
                developmentWorkspaceId: env.developmentWorkspaceId,
                organizationName: env.org.name,
                projectName: env.project.name,
            },
            ''
        )
        if (!runningEnv) {
            getLogger().error('openCawsResource: failed to start environment: %s', env.developmentWorkspaceId)
            return
        }
        mdeModel.connectToMde(
            {
                id: env.developmentWorkspaceId,
            },
            cawsRegion,
            async () => {
                const session = await c.startDevEnvSession({
                    projectName: env.project.name,
                    organizationName: env.org.name,
                    developmentWorkspaceId: env.developmentWorkspaceId,
                })
                if (!session?.sessionId) {
                    return undefined
                }
                return {
                    ...session,
                    id: session.sessionId,
                    startedAt: new Date(),
                    status: 'CONNECTED',
                }
            }
        )

        // if (request.devfile) {
        //     await c.waitForDevfile(runningEnv)
        //     // XXX: most devfiles specify mounting the 'project' directory, not 'projects'
        //     await cloneToMde(runningEnv, { ...repo, uri: repoUri }, '/project')
        // } else {
        //     await cloneToMde(runningEnv, { ...repo, uri: repoUri })
        // }
    } catch (err) {
        showViewLogsMessage(
            localize(
                'AWS.command.caws.createDevEnv.failed',
                'Failed to start CODE.AWS development environment "{0}": {1}',
                env.developmentWorkspaceId,
                (err as Error).message
            )
        )
    }
}<|MERGE_RESOLUTION|>--- conflicted
+++ resolved
@@ -4,13 +4,8 @@
  */
 
 import * as vscode from 'vscode'
-<<<<<<< HEAD
 import { AwsContext } from '../shared/awsContext'
-import { CawsRepo } from '../shared/clients/cawsClient'
-import { CawsClient } from '../shared/clients/cawsClient'
-=======
 import { CawsClient, CawsDevEnv, CawsRepo, cawsRegion } from '../shared/clients/cawsClient'
->>>>>>> bccb1a3a
 import globals, { checkCaws } from '../shared/extensionGlobals'
 import { ExtContext } from '../shared/extensions'
 import { showViewLogsMessage } from '../shared/utilities/messages'
@@ -22,13 +17,8 @@
 
 const localize = nls.loadMessageBundle()
 
-<<<<<<< HEAD
 export async function login(ctx: vscode.ExtensionContext, awsCtx: AwsContext, client: CawsClient): Promise<boolean> {
-=======
-export async function login(context: ExtContext, client: CawsClient): Promise<void> {
-    // TODO: add telemetry
-    const ctx = context.extensionContext
->>>>>>> bccb1a3a
+    // TODO: add telemetry
     const wizard = new LoginWizard(ctx)
     const response = await wizard.run()
 
@@ -52,14 +42,9 @@
     return true
 }
 
-<<<<<<< HEAD
 export async function logout(ctx: ExtContext, client: CawsClient): Promise<void> {
+    // TODO: add telemetry
     if (!ctx.awsContext.getCawsCredentials()) {
-=======
-export async function logout(context: ExtContext, client: CawsClient): Promise<void> {
-    // TODO: add telemetry
-    if (!context.awsContext.getCawsCredentials()) {
->>>>>>> bccb1a3a
         return
     }
     await client.onCredentialsChanged(undefined, undefined)
@@ -73,16 +58,11 @@
 }
 
 /** "Clone CODE.AWS Repository" command. */
-<<<<<<< HEAD
 export async function cloneCawsRepo(url?: vscode.Uri): Promise<void> {
+    // TODO: add telemetry
     // We need better encapsulation of a CAWS session to propagate through commands
     // The session should live at the top and injected as context
     if (!globals.caws.connected() && !(await login(globals.context, globals.awsContext, globals.caws))) {
-=======
-export async function cloneCawsRepo(): Promise<void> {
-    // TODO: add telemetry
-    if (!checkCaws()) {
->>>>>>> bccb1a3a
         return
     }
     const c = globals.caws
