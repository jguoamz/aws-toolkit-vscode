--- conflicted
+++ resolved
@@ -182,8 +182,6 @@
     public addRefreshEmitter(emitter: () => void) {
         this.refreshEmitters.push(emitter)
     }
-<<<<<<< HEAD
-=======
 
     /**
      * CALL THIS BEFORE USING `this.devenv`
@@ -211,5 +209,4 @@
             resolve(true)
         }
     }
->>>>>>> 2b3c35c1
 }