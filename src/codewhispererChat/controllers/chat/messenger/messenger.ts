/*!
 * Copyright Amazon.com, Inc. or its affiliates. All Rights Reserved.
 * SPDX-License-Identifier: Apache-2.0
 */

import { waitUntil } from '../../../../shared/utilities/timeoutUtils'
import {
    AppToWebViewMessageDispatcher,
    AuthNeededException,
    CodeReference,
    EditorContextCommandMessage,
    OnboardingPageInteractionMessage,
    QuickActionMessage,
} from '../../../view/connector/connector'
import { EditorContextCommandType } from '../../../commands/registerCommands'
import { GenerateAssistantResponseCommandOutput, SupplementaryWebLink } from '@amzn/codewhisperer-streaming'
import { ChatMessage, ErrorMessage, FollowUp, Suggestion } from '../../../view/connector/connector'
import { ChatSession } from '../../../clients/chat/v0/chat'
import { ChatException } from './model'
import { CWCTelemetryHelper } from '../telemetryHelper'
import { ChatPromptCommandType, TriggerPayload } from '../model'
import { ToolkitError } from '../../../../shared/errors'
import { keys } from '../../../../shared/utilities/tsUtils'
import { getLogger } from '../../../../shared/logger/logger'
import { OnboardingPageInteraction } from '../../../../amazonq/onboardingPage/model'
import { FeatureAuthState } from '../../../../codewhisperer/util/authUtil'
import { AuthFollowUpType, expiredText, enableQText, reauthenticateText } from '../../../../amazonq/auth/model'

export type StaticTextResponseType = 'help'

export class Messenger {
    public constructor(
        private readonly dispatcher: AppToWebViewMessageDispatcher,
        private readonly telemetryHelper: CWCTelemetryHelper
    ) {}
<<<<<<< HEAD

    public async sendAuthNeededExceptionMessage(credentialState: CWCredentialState, tabID: string, triggerID: string) {
        this.dispatcher.sendAuthNeededExceptionMessage(
            new AuthNeededException(
                {
                    message: credentialState.message,
                    authType: credentialState.fullAuth ? 'full-auth' : 're-auth',
=======

    public async sendAuthNeededExceptionMessage(credentialState: FeatureAuthState, tabID: string, triggerID: string) {
        let authType: AuthFollowUpType = 'full-auth'
        let message = reauthenticateText
        if (
            credentialState.codewhispererChat === 'disconnected' &&
            credentialState.codewhispererCore === 'disconnected'
        ) {
            authType = 'full-auth'
            message = reauthenticateText
        }

        if (credentialState.codewhispererCore === 'connected' && credentialState.codewhispererChat === 'expired') {
            authType = 'missing_scopes'
            message = enableQText
        }

        if (credentialState.codewhispererChat === 'expired' && credentialState.codewhispererCore === 'expired') {
            authType = 're-auth'
            message = expiredText
        }

        this.dispatcher.sendAuthNeededExceptionMessage(
            new AuthNeededException(
                {
                    message,
                    authType,
>>>>>>> cf71110d
                    triggerID,
                },
                tabID
            )
        )
    }

<<<<<<< HEAD
=======
    public sendInitalStream(tabID: string, triggerID: string) {
        this.dispatcher.sendChatMessage(
            new ChatMessage(
                {
                    message: '',
                    messageType: 'answer-stream',
                    followUps: undefined,
                    relatedSuggestions: undefined,
                    triggerID,
                    messageID: '',
                },
                tabID
            )
        )
    }
>>>>>>> cf71110d
    public async sendAIResponse(
        response: GenerateAssistantResponseCommandOutput,
        session: ChatSession,
        tabID: string,
        triggerID: string,
        triggerPayload: TriggerPayload
    ) {
        let message = ''
        const messageID = response.$metadata.requestId ?? ''
        let codeReference: CodeReference[] = []
        const followUps: FollowUp[] = []
        const relatedSuggestions: Suggestion[] = []

        if (response.generateAssistantResponseResponse === undefined) {
            throw new ToolkitError(
                `Empty response from CodeWhisperer Streaming service. Request ID: ${response.$metadata.requestId}`
            )
        }
        this.telemetryHelper.setResponseStreamStartTime(tabID)

        const eventCounts = new Map<string, number>()
        waitUntil(
            async () => {
                for await (const chatEvent of response.generateAssistantResponseResponse!) {
                    for (const key of keys(chatEvent)) {
                        if ((chatEvent[key] as any) !== undefined) {
                            eventCounts.set(key, (eventCounts.get(key) ?? 0) + 1)
                        }
                    }

                    if (session.tokenSource.token.isCancellationRequested) {
                        return true
                    }

                    if (
                        chatEvent.codeReferenceEvent?.references !== undefined &&
                        chatEvent.codeReferenceEvent.references.length > 0
                    ) {
                        codeReference = [
                            ...codeReference,
                            ...chatEvent.codeReferenceEvent.references.map(reference => ({
                                ...reference,
                                recommendationContentSpan: {
                                    start: reference.recommendationContentSpan?.start ?? 0,
                                    end: reference.recommendationContentSpan?.end ?? 0,
                                },
                                information: `Reference code under **${reference.licenseName}** license from repository \`${reference.repository}\``,
                            })),
                        ]
                    }

                    if (
                        chatEvent.assistantResponseEvent?.content !== undefined &&
                        chatEvent.assistantResponseEvent.content.length > 0
                    ) {
                        message += chatEvent.assistantResponseEvent.content

                        this.dispatcher.sendChatMessage(
                            new ChatMessage(
                                {
                                    message: message,
                                    messageType: 'answer-part',
                                    followUps: undefined,
                                    relatedSuggestions: undefined,
                                    codeReference,
                                    triggerID,
                                    messageID,
                                },
                                tabID
                            )
                        )
                        this.telemetryHelper.setResponseStreamTimeToFirstChunk(tabID)
                    }

                    if (chatEvent.supplementaryWebLinksEvent?.supplementaryWebLinks !== undefined) {
                        let suggestionIndex = 0
                        const newSuggestions: Suggestion[] =
                            chatEvent.supplementaryWebLinksEvent.supplementaryWebLinks.map(
                                (s: SupplementaryWebLink) =>
                                    new Suggestion({
                                        title: s.title ?? '',
                                        url: s.url ?? '',
                                        body: s.snippet ?? '',
                                        id: suggestionIndex++,
                                        context: [],
                                    })
                            )
                        relatedSuggestions.push(...newSuggestions)
                    }

                    if (chatEvent.followupPromptEvent?.followupPrompt !== undefined) {
                        const followUp = chatEvent.followupPromptEvent.followupPrompt
                        followUps.push({
                            type: followUp.userIntent ?? '',
                            pillText: followUp.content ?? '',
                            prompt: followUp.content ?? '',
                        })
                    }
                }
                return true
            },
            { timeout: 60000, truthy: true }
        ).finally(() => {
            if (relatedSuggestions.length !== 0) {
                this.dispatcher.sendChatMessage(
                    new ChatMessage(
                        {
                            message: undefined,
                            messageType: 'answer-part',
                            followUps: undefined,
                            relatedSuggestions,
                            triggerID,
                            messageID,
                        },
                        tabID
                    )
                )
            }

            this.dispatcher.sendChatMessage(
                new ChatMessage(
                    {
                        message: undefined,
                        messageType: 'answer',
                        followUps: followUps,
                        relatedSuggestions: undefined,
                        triggerID,
                        messageID,
                    },
                    tabID
                )
            )

            getLogger().info(
                `All events received. requestId=%s counts=%s`,
                response.$metadata.requestId,
                Object.fromEntries(eventCounts)
            )

            this.telemetryHelper.setResponseStreamTotalTime(tabID)

            const responseCode = response?.$metadata.httpStatusCode ?? 0
            this.telemetryHelper.recordAddMessage(triggerPayload, {
                followUpCount: followUps.length,
                suggestionCount: relatedSuggestions.length,
                tabID: tabID,
                messageLength: message.length,
                messageID,
                responseCode,
                codeReferenceCount: codeReference.length,
            })
        })
    }

    public sendErrorMessage(errorMessage: string | undefined, tabID: string, requestID: string | undefined) {
        this.showChatExceptionMessage(
            {
                errorMessage: errorMessage,
                sessionID: undefined,
                statusCode: undefined,
            },
            tabID,
            requestID
        )
    }

    private editorContextMenuCommandVerbs: Map<EditorContextCommandType, string> = new Map([
        ['aws.amazonq.explainCode', 'Explain'],
        ['aws.amazonq.refactorCode', 'Refactor'],
        ['aws.amazonq.fixCode', 'Fix'],
        ['aws.amazonq.optimizeCode', 'Optimize'],
        ['aws.amazonq.sendToPrompt', 'Send to prompt'],
    ])

<<<<<<< HEAD
=======
    public sendStaticTextResponse(type: StaticTextResponseType, triggerID: string, tabID: string) {
        let message
        switch (type) {
            case 'help':
                message = `I'm Amazon Q, a generative AI assistant. Learn more about me below. Your feedback will help me improve.
                \n\n### What I can do:                
                \n\n- Answer questions about AWS
                \n\n- Answer questions about general programming concepts
                \n\n- Explain what a line of code or code function does
                \n\n- Write unit tests and code
                \n\n- Debug and fix code
                \n\n- Refactor code                 
                \n\n### What I don't do right now:                
                \n\n- Answer questions in languages other than English
                \n\n- Remember conversations from your previous sessions
                \n\n- Have information about your AWS account or your specific AWS resources                
                \n\n### Examples of questions I can answer:                
                \n\n- When should I use ElastiCache?
                \n\n- How do I create an Application Load Balancer?
                \n\n- Explain the <selected code> and ask clarifying questions about it. 
                \n\n- What is the syntax of declaring a variable in TypeScript?                
                \n\n### Special Commands                
                \n\n- /clear - Clear the conversation.
                \n\n- /dev - Get code suggestions across files in your current project. Provide a brief prompt, such as "Implement a GET API."
                \n\n- /transform - Transform your code. Use to upgrade Java code versions.
                \n\n- /help - View chat topics and commands.
                \n\n- Right click context menu to ask Amazon Q about a piece of selected code
                \n\n- Right-click a highlighted code snippet to open a context menu with actions                 
                \n\n### Things to note:                
                \n\n- I may not always provide completely accurate or current information. 
                \n\n- Provide feedback by choosing the like or dislike buttons that appear below answers.
                \n\n- By default, your conversation data is stored to help improve my answers. You can opt-out of sharing this data by following the steps in AI services opt-out policies.
                \n\n- Do not enter any confidential, sensitive, or personal information.                
                \n\n*For additional help, visit the Amazon Q User Guide.*`
                break
        }

        this.dispatcher.sendChatMessage(
            new ChatMessage(
                {
                    message,
                    messageType: 'answer',
                    followUps: undefined,
                    relatedSuggestions: undefined,
                    triggerID,
                    messageID: 'static_message_' + triggerID,
                },
                tabID
            )
        )
    }

    public sendQuickActionMessage(quickAction: ChatPromptCommandType, triggerID: string) {
        let message = ''
        switch (quickAction) {
            case 'help':
                message = 'What can Amazon Q help me with?'
                break
        }

        this.dispatcher.sendQuickActionMessage(
            new QuickActionMessage({
                message,
                triggerID,
            })
        )
    }

>>>>>>> cf71110d
    public sendOnboardingPageInteractionMessage(interaction: OnboardingPageInteraction, triggerID: string) {
        let message
        switch (interaction.type) {
            case 'onboarding-page-cwc-button-clicked':
                message = 'What can Amazon Q help me with?'
                break
        }

        this.dispatcher.sendOnboardingPageInteractionMessage(
            new OnboardingPageInteractionMessage({
                message,
                interactionType: interaction.type,
                triggerID,
            })
        )
    }

    public sendEditorContextCommandMessage(command: EditorContextCommandType, selectedCode: string, triggerID: string) {
        // Remove newlines and spaces before and after the code
        const trimmedCode = selectedCode.trimStart().trimEnd()

        let message
        if (command === 'aws.amazonq.sendToPrompt') {
            message = ['\n```\n', trimmedCode, '\n```'].join('')
        } else {
            message = [
                this.editorContextMenuCommandVerbs.get(command),
                ' the following part of my code:',
                '\n```\n',
                trimmedCode,
                '\n```',
            ].join('')
        }

        this.dispatcher.sendEditorContextCommandMessage(
            new EditorContextCommandMessage({ message, triggerID, command })
        )
    }

    private showChatExceptionMessage(e: ChatException, tabID: string, requestID: string | undefined) {
        let message = 'This error is reported to the team automatically. We will attempt to fix it as soon as possible.'
        if (e.errorMessage !== undefined) {
            message += `\n\nDetails: ${e.errorMessage}`
        }

        if (e.statusCode !== undefined) {
            message += `\n\nStatus Code: ${e.statusCode}`
        }
        if (e.sessionID !== undefined) {
            message += `\n\nSession ID: ${e.sessionID}`
        }
        if (requestID !== undefined) {
            message += `\n\nRequest ID: ${requestID}`
        }

        message += `\n\nPlease create a ticket [here](https://issues.amazon.com/issues/create?template=70dc0f1b-c867-4b8d-b54c-2c13bec80a04) with a screenshot of this error and a copy of the logs.`

        this.dispatcher.sendErrorMessage(
            new ErrorMessage('An error occurred while processing your request.', message.trimEnd().trimStart(), tabID)
        )
    }
}<|MERGE_RESOLUTION|>--- conflicted
+++ resolved
@@ -33,15 +33,6 @@
         private readonly dispatcher: AppToWebViewMessageDispatcher,
         private readonly telemetryHelper: CWCTelemetryHelper
     ) {}
-<<<<<<< HEAD
-
-    public async sendAuthNeededExceptionMessage(credentialState: CWCredentialState, tabID: string, triggerID: string) {
-        this.dispatcher.sendAuthNeededExceptionMessage(
-            new AuthNeededException(
-                {
-                    message: credentialState.message,
-                    authType: credentialState.fullAuth ? 'full-auth' : 're-auth',
-=======
 
     public async sendAuthNeededExceptionMessage(credentialState: FeatureAuthState, tabID: string, triggerID: string) {
         let authType: AuthFollowUpType = 'full-auth'
@@ -69,7 +60,6 @@
                 {
                     message,
                     authType,
->>>>>>> cf71110d
                     triggerID,
                 },
                 tabID
@@ -77,8 +67,6 @@
         )
     }
 
-<<<<<<< HEAD
-=======
     public sendInitalStream(tabID: string, triggerID: string) {
         this.dispatcher.sendChatMessage(
             new ChatMessage(
@@ -94,7 +82,6 @@
             )
         )
     }
->>>>>>> cf71110d
     public async sendAIResponse(
         response: GenerateAssistantResponseCommandOutput,
         session: ChatSession,
@@ -269,8 +256,6 @@
         ['aws.amazonq.sendToPrompt', 'Send to prompt'],
     ])
 
-<<<<<<< HEAD
-=======
     public sendStaticTextResponse(type: StaticTextResponseType, triggerID: string, tabID: string) {
         let message
         switch (type) {
@@ -339,7 +324,6 @@
         )
     }
 
->>>>>>> cf71110d
     public sendOnboardingPageInteractionMessage(interaction: OnboardingPageInteraction, triggerID: string) {
         let message
         switch (interaction.type) {
