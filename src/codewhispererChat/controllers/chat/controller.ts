/*!
 * Copyright Amazon.com, Inc. or its affiliates. All Rights Reserved.
 * SPDX-License-Identifier: Apache-2.0
 */

import { EditorContextExtractor, TriggerType } from '../../editor/context/extractor'
import { ChatSessionStorage } from '../../storages/chatSession'
import { Messenger } from './messenger/messenger'
import {
    PromptMessage,
    ChatTriggerType,
    TriggerPayload,
    TabClosedMessage,
    InsertCodeAtCursorPosition,
    TriggerTabIDReceived,
    StopResponseMessage,
    CopyCodeToClipboard,
} from './model'
import { AppToWebViewMessageDispatcher } from '../../view/connector/connector'
import { MessagePublisher } from '../../../awsq/messages/messagePublisher'
import { MessageListener } from '../../../awsq/messages/messageListener'
import { EditorContentController } from '../../editor/context/contentController'
import { EditorContextCommand } from '../../commands/registerCommands'
import { PromptsGenerator } from './prompts/promptsGenerator'
import { TriggerEventsStorage } from '../../storages/triggerEvents'
import { randomUUID } from 'crypto'
import { ChatRequest, CursorState, DocumentSymbol, SymbolType, TextDocument } from '@amzn/codewhisperer-streaming'
import { UserIntentRecognizer } from './userIntent/userIntentRecognizer'
import { CWCTelemetryHelper } from './telemetryHelper'

export interface ChatControllerMessagePublishers {
    readonly processPromptChatMessage: MessagePublisher<PromptMessage>
    readonly processTabClosedMessage: MessagePublisher<TabClosedMessage>
    readonly processInsertCodeAtCursorPosition: MessagePublisher<InsertCodeAtCursorPosition>
    readonly processCopyCodeToClipboard: MessagePublisher<CopyCodeToClipboard>
    readonly processContextMenuCommand: MessagePublisher<EditorContextCommand>
    readonly processTriggerTabIDReceived: MessagePublisher<TriggerTabIDReceived>
    readonly processStopResponseMessage: MessagePublisher<StopResponseMessage>
}

export interface ChatControllerMessageListeners {
    readonly processPromptChatMessage: MessageListener<PromptMessage>
    readonly processTabClosedMessage: MessageListener<TabClosedMessage>
    readonly processInsertCodeAtCursorPosition: MessageListener<InsertCodeAtCursorPosition>
    readonly processCopyCodeToClipboard: MessageListener<CopyCodeToClipboard>
    readonly processContextMenuCommand: MessageListener<EditorContextCommand>
    readonly processTriggerTabIDReceived: MessageListener<TriggerTabIDReceived>
    readonly processStopResponseMessage: MessageListener<StopResponseMessage>
}

export class ChatController {
    private readonly sessionStorage: ChatSessionStorage
    private readonly triggerEventsStorage: TriggerEventsStorage
    private readonly messenger: Messenger
    private readonly editorContextExtractor: EditorContextExtractor
    private readonly editorContentController: EditorContentController
    private readonly promptGenerator: PromptsGenerator
    private readonly userIntentRecognizer: UserIntentRecognizer
    private readonly telemetryHelper: CWCTelemetryHelper

    public constructor(
        private readonly chatControllerMessageListeners: ChatControllerMessageListeners,
        appsToWebViewMessagePublisher: MessagePublisher<any>
    ) {
        this.sessionStorage = new ChatSessionStorage()
        this.triggerEventsStorage = new TriggerEventsStorage()
        this.telemetryHelper = new CWCTelemetryHelper(this.sessionStorage, this.triggerEventsStorage)
        this.messenger = new Messenger(
            new AppToWebViewMessageDispatcher(appsToWebViewMessagePublisher),
            this.telemetryHelper
        )
        this.editorContextExtractor = new EditorContextExtractor()
        this.editorContentController = new EditorContentController()
        this.promptGenerator = new PromptsGenerator()
        this.userIntentRecognizer = new UserIntentRecognizer()

        this.chatControllerMessageListeners.processPromptChatMessage.onMessage(data => {
            this.processPromptChatMessage(data)
        })

        this.chatControllerMessageListeners.processTabClosedMessage.onMessage(data => {
            this.processTabCloseMessage(data)
        })

        this.chatControllerMessageListeners.processInsertCodeAtCursorPosition.onMessage(data => {
            this.processInsertCodeAtCursorPosition(data)
        })

        this.chatControllerMessageListeners.processCopyCodeToClipboard.onMessage(data => {
            this.processCopyCodeToClipboard(data)
        })

        this.chatControllerMessageListeners.processContextMenuCommand.onMessage(data => {
            this.processContextMenuCommand(data)
        })

        this.chatControllerMessageListeners.processTriggerTabIDReceived.onMessage(data => {
            this.processTriggerTabIDReceived(data)
        })

        this.chatControllerMessageListeners.processStopResponseMessage.onMessage(data => {
            this.processStopResponseMessage(data)
        })
    }

    private async processStopResponseMessage(message: StopResponseMessage) {
        const session = this.sessionStorage.getSession(message.tabID)
        session.tokenSource.cancel()
    }

    private async processTriggerTabIDReceived(message: TriggerTabIDReceived) {
        this.triggerEventsStorage.updateTriggerEventTabIDFromUnknown(message.triggerID, message.tabID)
    }

    private async processInsertCodeAtCursorPosition(message: InsertCodeAtCursorPosition) {
        this.editorContentController.insertTextAtCursorPosition(message.code)
        this.telemetryHelper.recordInteractWithMessage(message)
    }

    private async processCopyCodeToClipboard(message: CopyCodeToClipboard) {
        this.telemetryHelper.recordInteractWithMessage(message)
    }

    private async processTabCloseMessage(message: TabClosedMessage) {
        this.sessionStorage.deleteSession(message.tabID)
        this.triggerEventsStorage.removeTabEvents(message.tabID)
    }

    private async processContextMenuCommand(command: EditorContextCommand) {
        try {
            this.editorContextExtractor.extractContextForTrigger(TriggerType.ContextMenu).then(context => {
                const triggerID = randomUUID()

                const prompt = this.promptGenerator.getPromptForContextMenuCommand(
                    command,
                    context?.focusAreaContext?.codeBlock ?? ''
                )

                this.triggerEventsStorage.addTriggerEvent({
                    id: triggerID,
                    tabID: undefined,
                    message: prompt,
                    type: 'editor_context_command',
                    context,
                })

                this.messenger.sendEditorContextCommandMessage(prompt, triggerID)

                this.generateResponse(
                    {
                        message: prompt,
                        trigger: ChatTriggerType.ChatMessage,
                        query: undefined,
                        codeSelection: context?.focusAreaContext?.selectionInsideExtendedCodeBlock,
                        fileText: context?.focusAreaContext?.extendedCodeBlock,
                        fileLanguage: context?.activeFileContext?.fileLanguage,
                        filePath: context?.activeFileContext?.filePath,
                        matchPolicy: context?.activeFileContext?.matchPolicy,
                        codeQuery: context?.focusAreaContext?.names,
                        userIntent: this.userIntentRecognizer.getUserIntentFromContextMenuCommand(command),
                    },
                    triggerID
                )
            })
        } catch (e) {
            if (typeof e === 'string') {
                this.messenger.sendErrorMessage(e.toUpperCase(), 'tab-1')
            } else if (e instanceof Error) {
                this.messenger.sendErrorMessage(e.message, 'tab-1')
            }
        }
    }

    private async processPromptChatMessage(message: PromptMessage) {
        if (message.message == undefined) {
            this.messenger.sendErrorMessage('chatMessage should be set', message.tabID)
            return
        }

        try {
<<<<<<< HEAD
            if (message.userIntent !== undefined) {
                this.telemetryHelper.recordInteractWithMessage(message)
=======
            if (message.command !== undefined) {
                await this.processCommandMessage(message)
            } else if (message.userIntent !== undefined) {
>>>>>>> db84a1c8
                await this.processFollowUp(message)
            } else {
                await this.processPromptMessageAsNewThread(message)
            }
        } catch (e) {
            if (typeof e === 'string') {
                this.messenger.sendErrorMessage(e.toUpperCase(), message.tabID)
            } else if (e instanceof Error) {
                this.messenger.sendErrorMessage(e.message, message.tabID)
            }
        }
    }

    private async processCommandMessage(message: PromptMessage) {
        if (message.command == 'clear') {
            this.sessionStorage.deleteSession(message.tabID)
            this.triggerEventsStorage.removeTabEvents(message.tabID)
            return
        }
    }

    private async processFollowUp(message: PromptMessage) {
        try {
            const lastTriggerEvent = this.triggerEventsStorage.getLastTriggerEventByTabID(message.tabID)

            if (lastTriggerEvent === undefined) {
                throw "It's impossible to ask follow-ups on empty tabs"
            }

            const triggerID = randomUUID()
            this.triggerEventsStorage.addTriggerEvent({
                id: triggerID,
                tabID: message.tabID,
                message: message.message,
                type: 'follow_up',
                context: lastTriggerEvent.context,
            })

            this.generateResponse(
                {
                    message: message.message,
                    trigger: ChatTriggerType.ChatMessage,
                    query: message.message,
                    codeSelection: lastTriggerEvent.context?.focusAreaContext?.selectionInsideExtendedCodeBlock,
                    fileText: lastTriggerEvent.context?.focusAreaContext?.extendedCodeBlock,
                    fileLanguage: lastTriggerEvent.context?.activeFileContext?.fileLanguage,
                    filePath: lastTriggerEvent.context?.activeFileContext?.filePath,
                    matchPolicy: lastTriggerEvent.context?.activeFileContext?.matchPolicy,
                    codeQuery: lastTriggerEvent.context?.focusAreaContext?.names,
                    userIntent: message.userIntent,
                },
                triggerID
            )
        } catch (e) {
            if (typeof e === 'string') {
                this.messenger.sendErrorMessage(e.toUpperCase(), message.tabID)
            } else if (e instanceof Error) {
                this.messenger.sendErrorMessage(e.message, message.tabID)
            }
        }
    }

    private async processPromptMessageAsNewThread(message: PromptMessage) {
        try {
            this.editorContextExtractor.extractContextForTrigger(TriggerType.ChatMessage).then(context => {
                const triggerID = randomUUID()
                this.triggerEventsStorage.addTriggerEvent({
                    id: triggerID,
                    tabID: message.tabID,
                    message: message.message,
                    type: 'chat_message',
                    context,
                })
                this.generateResponse(
                    {
                        message: message.message,
                        trigger: ChatTriggerType.ChatMessage,
                        query: message.message,
                        codeSelection: context?.focusAreaContext?.selectionInsideExtendedCodeBlock,
                        fileText: context?.focusAreaContext?.extendedCodeBlock,
                        fileLanguage: context?.activeFileContext?.fileLanguage,
                        filePath: context?.activeFileContext?.filePath,
                        matchPolicy: context?.activeFileContext?.matchPolicy,
                        codeQuery: context?.focusAreaContext?.names,
                        userIntent: this.userIntentRecognizer.getUserIntentFromPromptChatMessage(message),
                    },
                    triggerID
                )
            })
        } catch (e) {
            if (typeof e === 'string') {
                this.messenger.sendErrorMessage(e.toUpperCase(), message.tabID)
            } else if (e instanceof Error) {
                this.messenger.sendErrorMessage(e.message, message.tabID)
            }
        }
    }

    private async generateResponse(triggerPayload: TriggerPayload, triggerID: string) {
        // Loop while we waiting for tabID to be set
        const triggerEvent = this.triggerEventsStorage.getTriggerEvent(triggerID)
        if (triggerEvent === undefined) {
            return
        }
        if (triggerEvent.tabID === undefined) {
            setTimeout(() => {
                this.generateResponse(triggerPayload, triggerID)
            }, 20)
            return
        }

        const tabID = triggerEvent.tabID
        const request = this.triggerPayloadToChatRequest(triggerPayload)
        const session = this.sessionStorage.getSession(tabID)
        session.createNewTokenSource()
        try {
            const response = await session.chat(request)
            this.telemetryHelper.recordStartConversation(triggerEvent, triggerPayload)

            this.messenger.sendAIResponse(response, session, tabID, triggerID, triggerPayload)
        } catch (e) {
            if (typeof e === 'string') {
                this.messenger.sendErrorMessage(e.toUpperCase(), tabID)
            } else if (e instanceof Error) {
                this.messenger.sendErrorMessage(e.message, tabID)
            }
        }
    }

    private triggerPayloadToChatRequest(triggerPayload: TriggerPayload): ChatRequest {
        let document: TextDocument | undefined = undefined
        let cursorState: CursorState | undefined = undefined

        if (triggerPayload.filePath !== undefined || triggerPayload.filePath !== '') {
            const documentSymbolFqns: DocumentSymbol[] = []
            triggerPayload.codeQuery?.fullyQualifiedNames?.used?.forEach(fqn => {
                documentSymbolFqns.push({
                    name: fqn.symbol?.join('.'),
                    type: SymbolType.USAGE,
                    source: fqn.source?.join('.'),
                })
            })

            let programmingLanguage
            if (triggerPayload.fileLanguage != undefined && triggerPayload.fileLanguage != '') {
                programmingLanguage = { languageName: triggerPayload.fileLanguage }
            }

            document = {
                relativeFilePath: triggerPayload.filePath,
                text: triggerPayload.fileText,
                programmingLanguage,
                // TODO: Fix it
                // documentSymbols: documentSymbolFqns,
            }

            if (triggerPayload.codeSelection?.start) {
                cursorState = {
                    range: {
                        start: {
                            line: triggerPayload.codeSelection.start.line,
                            character: triggerPayload.codeSelection.start.character,
                        },
                        end: {
                            line: triggerPayload.codeSelection.end.line,
                            character: triggerPayload.codeSelection.end.character,
                        },
                    },
                }
            }
        }

        return {
            conversationState: {
                currentMessage: {
                    userInputMessage: {
                        content: triggerPayload.message ?? '',
                        userInputMessageContext: {
                            editorState: {
                                document,
                                cursorState,
                            },
                        },
                        userIntent: triggerPayload.userIntent,
                    },
                },
                chatTriggerType: 'MANUAL',
            },
        }
    }
}<|MERGE_RESOLUTION|>--- conflicted
+++ resolved
@@ -178,15 +178,11 @@
         }
 
         try {
-<<<<<<< HEAD
-            if (message.userIntent !== undefined) {
-                this.telemetryHelper.recordInteractWithMessage(message)
-=======
             if (message.command !== undefined) {
                 await this.processCommandMessage(message)
             } else if (message.userIntent !== undefined) {
->>>>>>> db84a1c8
                 await this.processFollowUp(message)
+                this.telemetryHelper.recordInteractWithMessage(message)
             } else {
                 await this.processPromptMessageAsNewThread(message)
             }
