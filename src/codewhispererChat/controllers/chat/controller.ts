/*!
 * Copyright Amazon.com, Inc. or its affiliates. All Rights Reserved.
 * SPDX-License-Identifier: Apache-2.0
 */

import { Event as VSCodeEvent } from 'vscode'
import { EditorContextExtractor } from '../../editor/context/extractor'
import { ChatSessionStorage } from '../../storages/chatSession'
import { Messenger, StaticTextResponseType } from './messenger/messenger'
import {
    PromptMessage,
    ChatTriggerType,
    TriggerPayload,
    TabClosedMessage,
    InsertCodeAtCursorPosition,
    TriggerTabIDReceived,
    StopResponseMessage,
    CopyCodeToClipboard,
    ChatItemVotedMessage,
    ChatItemFeedbackMessage,
    TabCreatedMessage,
    TabChangedMessage,
    UIFocusMessage,
    SourceLinkClickMessage,
    ResponseBodyLinkClickMessage,
    ChatPromptCommandType,
} from './model'
import { AppToWebViewMessageDispatcher } from '../../view/connector/connector'
import { MessagePublisher } from '../../../amazonq/messages/messagePublisher'
import { MessageListener } from '../../../amazonq/messages/messageListener'
import { EditorContentController } from '../../editor/context/contentController'
import { EditorContextCommand } from '../../commands/registerCommands'
import { PromptsGenerator } from './prompts/promptsGenerator'
import { TriggerEventsStorage } from '../../storages/triggerEvents'
import { randomUUID } from 'crypto'
import {
    CodeWhispererStreamingServiceException,
    GenerateAssistantResponseCommandOutput,
} from '@amzn/codewhisperer-streaming'
import { UserIntentRecognizer } from './userIntent/userIntentRecognizer'
import { CWCTelemetryHelper } from './telemetryHelper'
import { CodeWhispererTracker } from '../../../codewhisperer/tracker/codewhispererTracker'
import { getLogger } from '../../../shared/logger/logger'
import { triggerPayloadToChatRequest } from './chatRequest/converter'
import { OnboardingPageInteraction } from '../../../amazonq/onboardingPage/model'
import { getChatAuthState } from '../../../codewhisperer/util/authUtil'
import { ExternalBrowserUtils } from '../../../amazonq/commons/externalBrowser/externalBrowserUtils'
import { processTransformByQ } from '../../../amazonqGumby/entrypoint'

export interface ChatControllerMessagePublishers {
    readonly processPromptChatMessage: MessagePublisher<PromptMessage>
    readonly processTabCreatedMessage: MessagePublisher<TabCreatedMessage>
    readonly processTabClosedMessage: MessagePublisher<TabClosedMessage>
    readonly processTabChangedMessage: MessagePublisher<TabChangedMessage>
    readonly processInsertCodeAtCursorPosition: MessagePublisher<InsertCodeAtCursorPosition>
    readonly processCopyCodeToClipboard: MessagePublisher<CopyCodeToClipboard>
    readonly processContextMenuCommand: MessagePublisher<EditorContextCommand>
    readonly processTriggerTabIDReceived: MessagePublisher<TriggerTabIDReceived>
    readonly processStopResponseMessage: MessagePublisher<StopResponseMessage>
    readonly processChatItemVotedMessage: MessagePublisher<ChatItemVotedMessage>
    readonly processChatItemFeedbackMessage: MessagePublisher<ChatItemFeedbackMessage>
    readonly processUIFocusMessage: MessagePublisher<UIFocusMessage>
    readonly processOnboardingPageInteraction: MessagePublisher<OnboardingPageInteraction>
    readonly processSourceLinkClick: MessagePublisher<SourceLinkClickMessage>
    readonly processResponseBodyLinkClick: MessagePublisher<ResponseBodyLinkClickMessage>
}

export interface ChatControllerMessageListeners {
    readonly processPromptChatMessage: MessageListener<PromptMessage>
    readonly processTabCreatedMessage: MessageListener<TabCreatedMessage>
    readonly processTabClosedMessage: MessageListener<TabClosedMessage>
    readonly processTabChangedMessage: MessageListener<TabChangedMessage>
    readonly processInsertCodeAtCursorPosition: MessageListener<InsertCodeAtCursorPosition>
    readonly processCopyCodeToClipboard: MessageListener<CopyCodeToClipboard>
    readonly processContextMenuCommand: MessageListener<EditorContextCommand>
    readonly processTriggerTabIDReceived: MessageListener<TriggerTabIDReceived>
    readonly processStopResponseMessage: MessageListener<StopResponseMessage>
    readonly processChatItemVotedMessage: MessageListener<ChatItemVotedMessage>
    readonly processChatItemFeedbackMessage: MessageListener<ChatItemFeedbackMessage>
    readonly processUIFocusMessage: MessageListener<UIFocusMessage>
    readonly processOnboardingPageInteraction: MessageListener<OnboardingPageInteraction>
    readonly processSourceLinkClick: MessageListener<SourceLinkClickMessage>
    readonly processResponseBodyLinkClick: MessageListener<ResponseBodyLinkClickMessage>
}

export class ChatController {
    private readonly sessionStorage: ChatSessionStorage
    private readonly triggerEventsStorage: TriggerEventsStorage
    private readonly messenger: Messenger
    private readonly editorContextExtractor: EditorContextExtractor
    private readonly editorContentController: EditorContentController
    private readonly promptGenerator: PromptsGenerator
    private readonly userIntentRecognizer: UserIntentRecognizer
    private readonly telemetryHelper: CWCTelemetryHelper

    public constructor(
        private readonly chatControllerMessageListeners: ChatControllerMessageListeners,
        appsToWebViewMessagePublisher: MessagePublisher<any>,
        onDidChangeAmazonQVisibility: VSCodeEvent<boolean>
    ) {
        this.sessionStorage = new ChatSessionStorage()
        this.triggerEventsStorage = new TriggerEventsStorage()
        this.telemetryHelper = new CWCTelemetryHelper(this.sessionStorage, this.triggerEventsStorage)
        this.messenger = new Messenger(
            new AppToWebViewMessageDispatcher(appsToWebViewMessagePublisher),
            this.telemetryHelper
        )
        this.editorContextExtractor = new EditorContextExtractor()
        this.editorContentController = new EditorContentController()
        this.promptGenerator = new PromptsGenerator()
        this.userIntentRecognizer = new UserIntentRecognizer()

        onDidChangeAmazonQVisibility(visible => {
            if (visible) {
                this.telemetryHelper.recordOpenChat()
            } else {
                this.telemetryHelper.recordCloseChat()
            }
        })

        this.chatControllerMessageListeners.processPromptChatMessage.onMessage(data => {
            this.processPromptChatMessage(data)
        })

        this.chatControllerMessageListeners.processTabCreatedMessage.onMessage(data => {
            this.processTabCreateMessage(data)
        })

        this.chatControllerMessageListeners.processTabClosedMessage.onMessage(data => {
            this.processTabCloseMessage(data)
        })

        this.chatControllerMessageListeners.processTabChangedMessage.onMessage(data => {
            this.processTabChangedMessage(data)
        })

        this.chatControllerMessageListeners.processInsertCodeAtCursorPosition.onMessage(data => {
            this.processInsertCodeAtCursorPosition(data)
        })

        this.chatControllerMessageListeners.processCopyCodeToClipboard.onMessage(data => {
            this.processCopyCodeToClipboard(data)
        })

        this.chatControllerMessageListeners.processContextMenuCommand.onMessage(data => {
            this.processContextMenuCommand(data)
        })

        this.chatControllerMessageListeners.processTriggerTabIDReceived.onMessage(data => {
            this.processTriggerTabIDReceived(data)
        })

        this.chatControllerMessageListeners.processStopResponseMessage.onMessage(data => {
            this.processStopResponseMessage(data)
        })

        this.chatControllerMessageListeners.processChatItemVotedMessage.onMessage(data => {
            this.processChatItemVotedMessage(data)
        })

        this.chatControllerMessageListeners.processChatItemFeedbackMessage.onMessage(data => {
            this.processChatItemFeedbackMessage(data)
        })

        this.chatControllerMessageListeners.processUIFocusMessage.onMessage(data => {
            this.processUIFocusMessage(data)
        })

        this.chatControllerMessageListeners.processOnboardingPageInteraction.onMessage(data => {
            this.processOnboardingPageInteraction(data)
        })
        this.chatControllerMessageListeners.processSourceLinkClick.onMessage(data => {
            this.processSourceLinkClick(data)
        })
        this.chatControllerMessageListeners.processResponseBodyLinkClick.onMessage(data => {
            this.processResponseBodyLinkClick(data)
        })
    }

    private openLinkInExternalBrowser(click: ResponseBodyLinkClickMessage | SourceLinkClickMessage) {
<<<<<<< HEAD
        this.telemetryHelper.recordInteractWithMessage({
            command: 'link-was-clicked',
            tabID: click.tabID,
            messageId: click.messageId,
            url: click.link,
        })
=======
        this.telemetryHelper.recordInteractWithMessage(click)
>>>>>>> cf71110d
        ExternalBrowserUtils.instance.openLink(click.link)
    }

    private processResponseBodyLinkClick(click: ResponseBodyLinkClickMessage) {
        this.openLinkInExternalBrowser(click)
    }

    private processSourceLinkClick(click: SourceLinkClickMessage) {
        this.openLinkInExternalBrowser(click)
    }

    private processQuickActionCommand(quickActionCommand: ChatPromptCommandType) {
        this.editorContextExtractor
            .extractContextForTrigger('QuickAction')
            .then(context => {
                const triggerID = randomUUID()

                this.messenger.sendQuickActionMessage(quickActionCommand, triggerID)

                this.triggerEventsStorage.addTriggerEvent({
                    id: triggerID,
                    tabID: undefined,
                    message: undefined,
                    type: 'quick_action',
                    quickAction: quickActionCommand,
                    context,
                })

                if (quickActionCommand === 'help') {
                    this.generateStaticTextResponse('help', triggerID)
                    return
                }
            })
            .catch(e => {
                this.processException(e, '')
            })
    }

    private processOnboardingPageInteraction(interaction: OnboardingPageInteraction) {
        this.editorContextExtractor
            .extractContextForTrigger('OnboardingPageInteraction')
            .then(context => {
                const triggerID = randomUUID()

                const prompt = this.promptGenerator.generateForOnboardingPageInteraction(interaction)

                this.messenger.sendOnboardingPageInteractionMessage(interaction, triggerID)

                this.triggerEventsStorage.addTriggerEvent({
                    id: triggerID,
                    tabID: undefined,
                    message: prompt,
                    type: 'onboarding_page_interaction',
                    context,
                    onboardingPageInteraction: interaction,
                })

                if (interaction.type === 'onboarding-page-cwc-button-clicked') {
                    this.generateStaticTextResponse('help', triggerID)
                    return
                }

                this.generateResponse(
                    {
                        message: prompt,
                        trigger: ChatTriggerType.ChatMessage,
                        query: undefined,
                        codeSelection: context?.focusAreaContext?.selectionInsideExtendedCodeBlock,
                        fileText: context?.focusAreaContext?.extendedCodeBlock,
                        fileLanguage: context?.activeFileContext?.fileLanguage,
                        filePath: context?.activeFileContext?.filePath,
                        matchPolicy: context?.activeFileContext?.matchPolicy,
                        codeQuery: context?.focusAreaContext?.names,
                        userIntent: this.userIntentRecognizer.getFromOnboardingPageInteraction(interaction),
                    },
                    triggerID
                )
            })
            .catch(e => {
                this.processException(e, '')
            })
    }

    private async processChatItemFeedbackMessage(message: ChatItemFeedbackMessage) {
        await this.telemetryHelper.recordFeedback(message)
    }

    private async processChatItemVotedMessage(message: ChatItemVotedMessage) {
        this.telemetryHelper.recordInteractWithMessage(message)
    }

    private async processStopResponseMessage(message: StopResponseMessage) {
        const session = this.sessionStorage.getSession(message.tabID)
        session.tokenSource.cancel()
    }

    private async processTriggerTabIDReceived(message: TriggerTabIDReceived) {
        this.triggerEventsStorage.updateTriggerEventTabIDFromUnknown(message.triggerID, message.tabID)
    }

    private async processInsertCodeAtCursorPosition(message: InsertCodeAtCursorPosition) {
        this.editorContentController.insertTextAtCursorPosition(message.code, (editor, cursorStart) => {
            CodeWhispererTracker.getTracker().enqueue({
                conversationID: this.telemetryHelper.getConversationId(message.tabID) ?? '',
                messageID: message.messageId,
                time: new Date(),
                fileUrl: editor.document.uri,
                startPosition: cursorStart,
                endPosition: editor.selection.active,
                originalString: message.code,
            })
        })
        this.telemetryHelper.recordInteractWithMessage(message)
    }

    private async processCopyCodeToClipboard(message: CopyCodeToClipboard) {
        this.telemetryHelper.recordInteractWithMessage(message)
    }

    private async processTabCreateMessage(message: TabCreatedMessage) {
        // this.telemetryHelper.recordOpenChat(message.tabOpenInteractionType)
    }

    private async processTabCloseMessage(message: TabClosedMessage) {
        this.sessionStorage.deleteSession(message.tabID)
        this.triggerEventsStorage.removeTabEvents(message.tabID)
        // this.telemetryHelper.recordCloseChat(message.tabID)
    }

    private async processTabChangedMessage(message: TabChangedMessage) {
        if (message.prevTabID) {
            this.telemetryHelper.recordExitFocusConversation(message.prevTabID)
        }
        this.telemetryHelper.recordEnterFocusConversation(message.tabID)
    }

    private async processUIFocusMessage(message: UIFocusMessage) {
        switch (message.type) {
            case 'focus':
                this.telemetryHelper.recordEnterFocusChat()
                break
            case 'blur':
                this.telemetryHelper.recordExitFocusChat()
                break
        }
    }

    private processException(e: any, tabID: string) {
        let errorMessage = ''
        let requestID = undefined
        const defaultMessage = 'Failed to get response'
        if (typeof e === 'string') {
            errorMessage = e.toUpperCase()
        } else if (e instanceof SyntaxError) {
            // Workaround to handle case when LB returns web-page with error and our client doesn't return proper exception
            // eslint-disable-next-line no-prototype-builtins
            if (e.hasOwnProperty('$response')) {
                type exceptionKeyType = keyof typeof e
                const responseKey = '$response' as exceptionKeyType
                const response = e[responseKey]

                let reason

                if (response) {
                    type responseKeyType = keyof typeof response
                    const reasonKey = 'reason' as responseKeyType
                    reason = response[reasonKey]
                }

                errorMessage = reason ? (reason as string) : defaultMessage
            } else {
                errorMessage = defaultMessage
            }
        } else if (e instanceof CodeWhispererStreamingServiceException) {
            errorMessage = e.message
            requestID = e.$metadata.requestId
        } else if (e instanceof Error) {
            errorMessage = e.message
        }

        this.messenger.sendErrorMessage(errorMessage, tabID, requestID)
        getLogger().error(`error: ${errorMessage} tabID: ${tabID} requestID: ${requestID}`)

        this.sessionStorage.deleteSession(tabID)
    }

    private async processContextMenuCommand(command: EditorContextCommand) {
        // Just open the chat panel in this case
        if (!this.editorContextExtractor.isCodeBlockSelected() && command.type === 'aws.amazonq.sendToPrompt') {
            return
        }

        this.editorContextExtractor
            .extractContextForTrigger('ContextMenu')
            .then(context => {
                const triggerID = randomUUID()

                if (context?.focusAreaContext?.codeBlock === undefined) {
                    throw 'Sorry, we cannot help with the selected language code snippet'
                }

                const prompt = this.promptGenerator.generateForContextMenuCommand(command)

                this.messenger.sendEditorContextCommandMessage(
                    command.type,
                    context?.focusAreaContext?.codeBlock ?? '',
                    triggerID
                )

                if (command.type === 'aws.amazonq.sendToPrompt') {
                    // No need for response if send the code to prompt
                    return
                }

                this.triggerEventsStorage.addTriggerEvent({
                    id: triggerID,
                    tabID: undefined,
                    message: prompt,
                    type: 'editor_context_command',
                    context,
                    command,
                })

                this.generateResponse(
                    {
                        message: prompt,
                        trigger: ChatTriggerType.ChatMessage,
                        query: undefined,
                        codeSelection: context?.focusAreaContext?.selectionInsideExtendedCodeBlock,
                        fileText: context?.focusAreaContext?.extendedCodeBlock,
                        fileLanguage: context?.activeFileContext?.fileLanguage,
                        filePath: context?.activeFileContext?.filePath,
                        matchPolicy: context?.activeFileContext?.matchPolicy,
                        codeQuery: context?.focusAreaContext?.names,
                        userIntent: this.userIntentRecognizer.getFromContextMenuCommand(command),
                    },
                    triggerID
                )
            })
            .catch(e => {
                this.processException(e, '')
            })
    }

    private async processPromptChatMessage(message: PromptMessage) {
        if (message.message === undefined) {
            this.messenger.sendErrorMessage('chatMessage should be set', message.tabID, undefined)
            return
        }

        try {
            switch (message.command) {
                case 'follow-up-was-clicked':
                    await this.processFollowUp(message)
                    this.telemetryHelper.recordInteractWithMessage(message)
                    break
                case 'onboarding-page-cwc-button-clicked':
                case 'chat-prompt':
                    await this.processPromptMessageAsNewThread(message)
                    break
                default:
                    await this.processCommandMessage(message)
            }
        } catch (e) {
            this.processException(e, message.tabID)
        }
    }

    private async processCommandMessage(message: PromptMessage) {
        if (message.command === undefined) {
            return
        }
        switch (message.command) {
            case 'transform':
                processTransformByQ()
                return
            case 'clear':
                this.sessionStorage.deleteSession(message.tabID)
                this.triggerEventsStorage.removeTabEvents(message.tabID)
                return
            default:
                this.processQuickActionCommand(message.command)
        }
    }

    private async processFollowUp(message: PromptMessage) {
        try {
            const lastTriggerEvent = this.triggerEventsStorage.getLastTriggerEventByTabID(message.tabID)

            if (lastTriggerEvent === undefined) {
                throw "It's impossible to ask follow-ups on empty tabs"
            }

            const triggerID = randomUUID()
            this.triggerEventsStorage.addTriggerEvent({
                id: triggerID,
                tabID: message.tabID,
                message: message.message,
                type: 'follow_up',
                context: lastTriggerEvent.context,
            })

            this.generateResponse(
                {
                    message: message.message,
                    trigger: ChatTriggerType.ChatMessage,
                    query: message.message,
                    codeSelection: lastTriggerEvent.context?.focusAreaContext?.selectionInsideExtendedCodeBlock,
                    fileText: lastTriggerEvent.context?.focusAreaContext?.extendedCodeBlock,
                    fileLanguage: lastTriggerEvent.context?.activeFileContext?.fileLanguage,
                    filePath: lastTriggerEvent.context?.activeFileContext?.filePath,
                    matchPolicy: lastTriggerEvent.context?.activeFileContext?.matchPolicy,
                    codeQuery: lastTriggerEvent.context?.focusAreaContext?.names,
                    userIntent: message.userIntent,
                },
                triggerID
            )
        } catch (e) {
            this.processException(e, message.tabID)
        }
    }

    private async processPromptMessageAsNewThread(message: PromptMessage) {
        this.editorContextExtractor
            .extractContextForTrigger('ChatMessage')
            .then(context => {
                const triggerID = randomUUID()
                this.triggerEventsStorage.addTriggerEvent({
                    id: triggerID,
                    tabID: message.tabID,
                    message: message.message,
                    type: 'chat_message',
                    context,
                })
                this.generateResponse(
                    {
                        message: message.message,
                        trigger: ChatTriggerType.ChatMessage,
                        query: message.message,
                        codeSelection: context?.focusAreaContext?.selectionInsideExtendedCodeBlock,
                        fileText: context?.focusAreaContext?.extendedCodeBlock,
                        fileLanguage: context?.activeFileContext?.fileLanguage,
                        filePath: context?.activeFileContext?.filePath,
                        matchPolicy: context?.activeFileContext?.matchPolicy,
                        codeQuery: context?.focusAreaContext?.names,
                        userIntent: this.userIntentRecognizer.getFromPromptChatMessage(message),
                    },
                    triggerID
                )
            })
            .catch(e => {
                this.processException(e, message.tabID)
            })
    }

    private async generateStaticTextResponse(responseType: StaticTextResponseType, triggerID: string) {
        // Loop while we waiting for tabID to be set
        const triggerEvent = this.triggerEventsStorage.getTriggerEvent(triggerID)
        if (triggerEvent === undefined) {
            return
        }

        if (triggerEvent.tabID === 'no-available-tabs') {
            return
        }

        if (triggerEvent.tabID === undefined) {
            setTimeout(() => {
                this.generateStaticTextResponse(responseType, triggerID)
            }, 20)
            return
        }

        const tabID = triggerEvent.tabID

        const credentialsState = getChatAuthState()

        if (credentialsState.codewhispererChat !== 'connected' && credentialsState.codewhispererCore !== 'connected') {
            this.messenger.sendAuthNeededExceptionMessage(credentialsState, tabID, triggerID)
            return
        }

        this.messenger.sendStaticTextResponse(responseType, triggerID, tabID)
    }

    private async generateResponse(triggerPayload: TriggerPayload, triggerID: string) {
        // Loop while we waiting for tabID to be set
        const triggerEvent = this.triggerEventsStorage.getTriggerEvent(triggerID)
        if (triggerEvent === undefined) {
            return
        }

        if (triggerEvent.tabID === 'no-available-tabs') {
            return
        }

        if (triggerEvent.tabID === undefined) {
            setTimeout(() => {
                this.generateResponse(triggerPayload, triggerID)
            }, 20)
            return
        }

        const tabID = triggerEvent.tabID

<<<<<<< HEAD
        const credentialsState = await AuthUtil.instance.getCodeWhispererCredentialState()

        if (credentialsState !== undefined) {
=======
        const credentialsState = getChatAuthState()

        if (
            !(credentialsState.codewhispererChat === 'connected' && credentialsState.codewhispererCore === 'connected')
        ) {
>>>>>>> cf71110d
            this.messenger.sendAuthNeededExceptionMessage(credentialsState, tabID, triggerID)
            return
        }

        const request = triggerPayloadToChatRequest(triggerPayload)
        const session = this.sessionStorage.getSession(tabID)
        getLogger().info(
            `request from tab: ${tabID} coversationID: ${session.sessionIdentifier} request: ${JSON.stringify(request)}`
        )
        let response: GenerateAssistantResponseCommandOutput | undefined = undefined
        session.createNewTokenSource()
        try {
            this.messenger.sendInitalStream(tabID, triggerID)
            response = await session.chat(request)
            this.telemetryHelper.recordEnterFocusConversation(triggerEvent.tabID)
            this.telemetryHelper.recordStartConversation(triggerEvent, triggerPayload)

            getLogger().info(
                `response to tab: ${tabID} coversationID: ${session.sessionIdentifier} requestID: ${
                    response.$metadata.requestId
                } metadata: ${JSON.stringify(response.$metadata)}`
            )
            this.messenger.sendAIResponse(response, session, tabID, triggerID, triggerPayload)
        } catch (e) {
            this.processException(e, tabID)
            this.telemetryHelper.recordMessageResponseError(
                triggerPayload,
                tabID,
                response?.$metadata?.httpStatusCode ?? 0
            )
        }
    }
}<|MERGE_RESOLUTION|>--- conflicted
+++ resolved
@@ -178,16 +178,7 @@
     }
 
     private openLinkInExternalBrowser(click: ResponseBodyLinkClickMessage | SourceLinkClickMessage) {
-<<<<<<< HEAD
-        this.telemetryHelper.recordInteractWithMessage({
-            command: 'link-was-clicked',
-            tabID: click.tabID,
-            messageId: click.messageId,
-            url: click.link,
-        })
-=======
         this.telemetryHelper.recordInteractWithMessage(click)
->>>>>>> cf71110d
         ExternalBrowserUtils.instance.openLink(click.link)
     }
 
@@ -593,17 +584,11 @@
 
         const tabID = triggerEvent.tabID
 
-<<<<<<< HEAD
-        const credentialsState = await AuthUtil.instance.getCodeWhispererCredentialState()
-
-        if (credentialsState !== undefined) {
-=======
         const credentialsState = getChatAuthState()
 
         if (
             !(credentialsState.codewhispererChat === 'connected' && credentialsState.codewhispererCore === 'connected')
         ) {
->>>>>>> cf71110d
             this.messenger.sendAuthNeededExceptionMessage(credentialsState, tabID, triggerID)
             return
         }
