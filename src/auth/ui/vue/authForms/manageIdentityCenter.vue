<template>
    <div class="auth-form container-background border-common">
        <div v-if="checkIfConnected">
            <FormTitle :isConnected="isConnected"
                >IAM Identity Center&nbsp;<a
                    class="icon icon-lg icon-vscode-info"
                    href="https://docs.aws.amazon.com/toolkit-for-vscode/latest/userguide/sso-credentials.html"
                    v-on:click="emitUiClick('auth_infoIAMIdentityCenter')"
                ></a
            ></FormTitle>
            <div v-if="!isConnected" class="sub-text-color">Successor to AWS Single Sign-on</div>
        </div>
        <div v-else>
            <!-- In this scenario we do not care about the active IC connection -->
            <FormTitle :isConnected="false"
                >IAM Identity Center&nbsp;<a
                    class="icon icon-lg icon-vscode-info"
                    href="https://docs.aws.amazon.com/toolkit-for-vscode/latest/userguide/sso-credentials.html"
                    v-on:click="emitUiClick('auth_infoIAMIdentityCenter')"
                ></a
            ></FormTitle>
            <div style="color: var(--vscode-descriptionForeground)">Successor to AWS Single Sign-on</div>
        </div>

        <div v-if="stage === 'START'">
            <div class="form-section">
                <label class="input-title">Start URL</label>
                <label class="form-description-color input-description-small"
                    >URL for your organization, provided by an admin or help desk.</label
                >
                <input v-model="data.startUrl" type="text" :data-invalid="!!errors.startUrl" />
                <div class="form-description-color input-description-small error-text">{{ errors.startUrl }}</div>
            </div>

            <div class="form-section">
                <label class="input-title">Region</label>
                <label class="form-description-color input-description-small"
                    >AWS Region that hosts Identity directory</label
                >
                <div v-on:click="selectRegion()" style="display: flex; flex-direction: row; gap: 2%; cursor: pointer">
                    <div class="icon icon-lg icon-vscode-edit edit-icon"></div>
                    <div class="text-link-color" style="width: 100%">
                        {{ data.region ? data.region : 'Select a region...' }}
                    </div>
                </div>
                <div class="form-description-color input-description-small error-text">{{ errors.region }}</div>
            </div>

            <div class="form-section">
                <button v-on:click="signin()">Sign in</button>
                <div class="form-description-color input-description-small error-text">{{ errors.submit }}</div>
            </div>
        </div>

        <div v-if="stage === 'WAITING_ON_USER'">
            <div class="form-section">
                <div>Follow instructions...</div>
            </div>
        </div>

        <div v-if="stage === 'CONNECTED'">
            <div class="form-section">
                <div v-on:click="signout()" class="text-link-color" style="cursor: pointer">Sign out</div>
            </div>

            <div class="form-section">
                <button v-on:click="showView()">Open {{ authName }} in Toolkit</button>
            </div>
        </div>
    </div>
</template>
<script lang="ts">
import { PropType, defineComponent } from 'vue'
import BaseAuthForm, { ConnectionUpdateCause } from './baseAuth.vue'
import FormTitle from './formTitle.vue'
import { WebviewClientFactory } from '../../../../webviews/client'
import { AuthUiClick, AuthWebview } from '../show'
import { AuthFormId } from './types'
import { Region } from '../../../../shared/regions/endpoints'
import { AuthError, emptyFields, fieldHasError } from '../types'
import { FeatureId } from '../../../../shared/telemetry/telemetry.gen'
import { AuthForm } from './shared.vue'
import { CredentialSourceId } from '../../../../shared/telemetry/telemetry.gen'

const client = WebviewClientFactory.create<AuthWebview>()

export type IdentityCenterStage = 'START' | 'WAITING_ON_USER' | 'CONNECTED'

export default defineComponent({
    name: 'IdentityCenterForm',
    extends: BaseAuthForm,
    components: { FormTitle },
    props: {
        state: {
            type: Object as PropType<BaseIdentityCenterState>,
            required: true,
        },
        checkIfConnected: {
            type: Boolean,
            default: true,
            // In some scenarios we want to show the form and allow setup,
            // but not care about any current identity center auth connections
            // and if they are connected or not.
        },
        /** If we don't care about the start url already existing locally */
        allowExistingStartUrl: {
            type: Boolean,
            default: false,
        },
    },
    data() {
        return {
            data: { ...this.state.data } as IdentityCenterData,
            errors: { ...this.state.errors } as IdentityCenterFormErrors,
            isConnected: false,

            stage: 'START' as IdentityCenterStage,

            authName: this.state.name,
        }
    },

    async created() {
        // Populate form if data already exists (triggers 'watch' functions)
        this.data = this.state.data

        await this.emitUpdate('created')
    },
    computed: {},
    methods: {
        setNewValue(key: IdentityCenterKey, value: string) {
            this.state.setValue(key, value, this.allowExistingStartUrl)
            this.errors = this.state.errors
        },
        async signin(): Promise<void> {
            const wasSuccess = await this.state.startIdentityCenterSetup(() => {
                this.stage = 'WAITING_ON_USER'
            })

            if (wasSuccess) {
                await this.emitUpdate('signIn')
            } else {
                // We do not run update() when there is a submission error
                // so we do not trigger a full re-render, instead
                // only updating this form
                this.updateForm()
            }
        },
        async updateForm() {
            this.stage = await this.state.stage()
            this.data = this.state.data
            this.errors = this.state.errors
            this.isConnected = this.checkIfConnected ? await this.state.isAuthConnected() : false
        },
        async emitUpdate(cause?: ConnectionUpdateCause) {
            await this.updateForm()
            this.emitAuthConnectionUpdated({
                id: this.state.id,
                isConnected: await this.state.isAuthConnected(),
                cause,
            })
        },
        async selectRegion() {
            this.errors.submit = '' // clear old submit error
            const region = await this.state.selectRegion()
            if (region) {
                this.data.region = region.id
            }
        },
        async signout(): Promise<void> {
            await this.state.signout()
            this.emitUpdate('signOut')
        },
        showView() {
            this.state.showView()
        },
    },
    watch: {
        'data.startUrl'(value: string) {
            this.setNewValue('startUrl', value)
        },
        'data.region'(value: string) {
            this.setNewValue('region', value)
        },
    },
})

type IdentityCenterData = { startUrl: string; region: Region['id'] }
type IdentityCenterKey = keyof IdentityCenterData
type IdentityCenterFormErrors = IdentityCenterData & { submit: string }

/**
 * Manages the state of Builder ID.
 */
abstract class BaseIdentityCenterState implements AuthForm {
    protected _data: IdentityCenterData
    protected _stage: IdentityCenterStage = 'START'

    #errors: IdentityCenterErrors

    constructor() {
        this._data = BaseIdentityCenterState.initialData
        this.#errors = IdentityCenterErrors.instance
    }

    abstract get id(): AuthFormId
    abstract get name(): string
    abstract get uiClickOpenId(): AuthUiClick
    abstract get uiClickSignout(): AuthUiClick
    abstract get featureType(): FeatureId
    protected abstract _startIdentityCenterSetup(): Promise<AuthError | undefined>
    abstract isAuthConnected(): Promise<boolean>
    abstract _showView(): Promise<void>
    abstract _signout(): Promise<void>
    abstract isConnectionExists(): Promise<boolean>

    async setValue(key: IdentityCenterKey, value: string, allowExistingStartUrl: boolean) {
        this._data[key] = value

        this.#errors.setError('submit', '')
        if (key === 'startUrl') {
            if (value) {
                /**
                 * Edge case when we cleared the form it was being
                 * considered as a user interaction, but was not.
                 * Now we only consider it if there is content.
                 */
                await this.startAuthFormInteraction()
            }
            this.#errors.setError(key, await this.#errors.getStartUrlError(value, allowExistingStartUrl))
        }
        if (key === 'region' && value) {
            this._data.region = value
            this.#errors.setError('region', '')
        }
    }

    get data(): IdentityCenterData {
        return { ...this._data }
    }

    get errors(): IdentityCenterFormErrors {
        return this.#errors.getErrors()
    }

    get authType(): CredentialSourceId {
        return 'iamIdentityCenter'
    }

    /**
     * Runs the Identity Center setup.
     *
     * @param setWaitingStage sets the frontend ui to display 'waiting on user' since the identity
     *                        center setup is in progress.
     * @returns true if successfully setup
     */
    async startIdentityCenterSetup(setWaitingStage: () => void): Promise<boolean> {
        await this.startAuthFormInteraction()

        // Pre-submission error checks
        const hasEmptyFields = this.#errors.updateEmptyFieldErrors(this.data)
        // Do not consider errors under 'submit', otherwise it will block re-submission without updating the fields.
        const fieldsWithError = this.#errors.getFieldsWithErrors().filter(field => field !== 'submit')
        if (fieldsWithError.length > 0) {
            client.failedAuthAttempt(this.id, {
                reason: hasEmptyFields ? emptyFields : fieldHasError,
                invalidInputFields: fieldsWithError,
            })
            return false
        }

        setWaitingStage()

        // Submission error checks
        const authError = await this._startIdentityCenterSetup()

        if (authError) {
            this.#errors.setError('submit', authError.text)

            client.failedAuthAttempt(this.id, {
                reason: authError.id,
                invalidInputFields: this.#errors.getFieldsWithErrors(),
            })
        } else {
            client.successfulAuthAttempt(this.id)
            this.reset()
        }

        return authError === undefined
    }

    async stage(): Promise<IdentityCenterStage> {
        const isAuthConnected = await this.isAuthConnected()
        this._stage = isAuthConnected ? 'CONNECTED' : 'START'
        return this._stage
    }

    async selectRegion(): Promise<Region | undefined> {
        await this.startAuthFormInteraction()
        this.#errors.setError('submit', '')
        return client.getIdentityCenterRegion()
    }

    startAuthFormInteraction(): Promise<void> {
        return client.startAuthFormInteraction(this.featureType, this.authType)
    }

    private reset() {
        this._data = BaseIdentityCenterState.initialData
        this.#errors.reset()
    }

    private static get initialData(): IdentityCenterData {
        return {
            startUrl: '',
            region: '',
        }
    }

    showView(): void {
        client.emitUiClick(this.uiClickOpenId)
        this._showView()
    }

    async signout(): Promise<void> {
        client.emitUiClick(this.uiClickSignout)
        return this._signout()
    }
}

export class CodeWhispererIdentityCenterState extends BaseIdentityCenterState {
    override get id(): AuthFormId {
        return 'identityCenterCodeWhisperer'
    }

    override get name(): string {
        return 'CodeWhisperer'
    }

    override get uiClickOpenId(): AuthUiClick {
        return 'auth_openCodeWhisperer'
    }

    override get uiClickSignout(): AuthUiClick {
        return 'auth_codewhisperer_signoutIdentityCenter'
    }

    override get featureType(): FeatureId {
        return 'codewhisperer'
    }

    protected override async _startIdentityCenterSetup(): Promise<AuthError | undefined> {
        return client.startCWIdentityCenterSetup(this.data.startUrl, this.data.region)
    }

    override async isAuthConnected(): Promise<boolean> {
        return client.isCodeWhispererIdentityCenterConnected()
    }

<<<<<<< HEAD
    override async showView(): Promise<void> {
        return client.showCodeWhispererView()
=======
    override isConnectionExists(): Promise<boolean> {
        return client.isCodeWhispererIdCExists()
>>>>>>> 75da7962
    }

    override async _showView(): Promise<void> {
        return client.showCodeWhispererNode()
    }

    override _signout(): Promise<void> {
        return client.signoutCWIdentityCenter()
    }
}

export class CodeCatalystIdentityCenterState extends BaseIdentityCenterState {
    override get id(): AuthFormId {
        return 'identityCenterCodeCatalyst'
    }

    override get name(): string {
        return 'CodeCatalyst'
    }

    override get uiClickOpenId(): AuthUiClick {
        return 'auth_openCodeCatalyst'
    }

    override get uiClickSignout(): AuthUiClick {
        return 'auth_codecatalyst_signoutIdentityCenter'
    }

    override get featureType(): FeatureId {
        return 'codecatalyst'
    }

    protected override async _startIdentityCenterSetup(): Promise<AuthError | undefined> {
        return client.startCodeCatalystIdentityCenterSetup(this.data.startUrl, this.data.region)
    }

    override async isAuthConnected(): Promise<boolean> {
        return client.isCodeCatalystIdentityCenterConnected()
    }

    override isConnectionExists(): Promise<boolean> {
        return client.isCodeCatalystIdCExists()
    }

    override _showView(): Promise<void> {
        return client.showCodeCatalystNode()
    }

    override _signout(): Promise<void> {
        return client.signoutCodeCatalystIdentityCenter()
    }
}

/**
 * In the context of the Explorer, an Identity Center connection
 * is not required to be active. This is due to us only needing
 * the connection to exist so we can grab Credentials from it.
 *
 * With this in mind, certain methods in this class don't follow
 * the typical connection flow.
 */
export class ExplorerIdentityCenterState extends BaseIdentityCenterState {
    override get id(): AuthFormId {
        return 'identityCenterExplorer'
    }

    override get name(): string {
        return 'Resource Explorer'
    }

    override get uiClickOpenId(): AuthUiClick {
        return 'auth_openAWSExplorer'
    }

    override get uiClickSignout(): AuthUiClick {
        return 'auth_explorer_signoutIdentityCenter'
    }

    override get featureType(): FeatureId {
        return 'awsExplorer'
    }

    override async stage(): Promise<IdentityCenterStage> {
        // We always want to allow the user to add a new connection
        // for this context, so we always keep it as the start
        return 'START'
    }

    protected override async _startIdentityCenterSetup(): Promise<AuthError | undefined> {
        return client.createIdentityCenterConnection(this.data.startUrl, this.data.region)
    }

    override async isAuthConnected(): Promise<boolean> {
        return client.isIdentityCenterExists()
    }

    override isConnectionExists(): Promise<boolean> {
        return client.isIdentityCenterExists()
    }

    override async _showView(): Promise<void> {
        return client.showResourceExplorer()
    }

    override _signout(): Promise<void> {
        throw new Error('Explorer Identity Center should not use "signout functionality')
    }
}

class IdentityCenterErrors {
    private errors: IdentityCenterFormErrors

    getErrors(): IdentityCenterFormErrors {
        return { ...this.errors }
    }

    setError(key: keyof IdentityCenterFormErrors, value: string) {
        this.errors[key] = value
        this.setInvalidInputFields()
    }

    reset() {
        this.errors = IdentityCenterErrors.defaultErrors
        this.setInvalidInputFields()
    }

    updateEmptyFieldErrors(data: IdentityCenterData): boolean {
        const dataFieldKeys = Object.keys(data) as (keyof typeof data)[]
        const emptyFieldKeys = dataFieldKeys.filter(key => !data[key])

        emptyFieldKeys.forEach(fieldName => {
            this.setError(fieldName as keyof IdentityCenterData, 'Cannot be empty.')
        })

        return emptyFieldKeys.length > 0
    }

    async getStartUrlError(startUrl: string, canUrlExist: boolean) {
        const error = await client.getSsoUrlError(startUrl, canUrlExist)
        return error ?? ''
    }

    /** All fields that currently have an error */
    getFieldsWithErrors(): (keyof IdentityCenterFormErrors)[] {
        const errorKeys = Object.keys(this.errors) as (keyof IdentityCenterFormErrors)[]
        return errorKeys.filter(key => this.errors[key])
    }

    private setInvalidInputFields() {
        client.setInvalidInputFields(this.getFieldsWithErrors())
    }

    private static get defaultErrors(): IdentityCenterFormErrors {
        return {
            startUrl: '',
            region: '',
            submit: '',
        }
    }

    static #instance: IdentityCenterErrors
    static get instance(): IdentityCenterErrors {
        return (this.#instance ??= new IdentityCenterErrors())
    }
    private constructor() {
        this.errors = IdentityCenterErrors.defaultErrors
    }
}
</script>
<style>
@import './sharedAuthForms.css';
@import '../shared.css';
</style><|MERGE_RESOLUTION|>--- conflicted
+++ resolved
@@ -357,17 +357,12 @@
         return client.isCodeWhispererIdentityCenterConnected()
     }
 
-<<<<<<< HEAD
-    override async showView(): Promise<void> {
-        return client.showCodeWhispererView()
-=======
     override isConnectionExists(): Promise<boolean> {
         return client.isCodeWhispererIdCExists()
->>>>>>> 75da7962
     }
 
     override async _showView(): Promise<void> {
-        return client.showCodeWhispererNode()
+        return client.showCodeWhispererView()
     }
 
     override _signout(): Promise<void> {
