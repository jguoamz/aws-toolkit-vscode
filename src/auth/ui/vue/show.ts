/*!
 * Copyright Amazon.com, Inc. or its affiliates. All Rights Reserved.
 * SPDX-License-Identifier: Apache-2.0
 *
 * This module sets up the necessary components
 * for the webview to be shown.
 */
import globals from '../../../shared/extensionGlobals'
import { getIdeProperties, isCloud9 } from '../../../shared/extensionUtilities'
import { VueWebview } from '../../../webviews/main'
import * as vscode from 'vscode'
import {
    CredentialsData,
    CredentialsKey,
    SectionName,
    StaticProfile,
    StaticProfileKeyErrorMessage,
} from '../../credentials/types'
import { Auth } from '../../auth'
import { getCredentialFormatError, getCredentialsErrors } from '../../credentials/validation'
import { profileExists } from '../../credentials/sharedCredentials'
import { getLogger } from '../../../shared/logger'
import { AuthUtil as CodeWhispererAuth } from '../../../codewhisperer/util/authUtil'
import { CodeCatalystAuthenticationProvider } from '../../../codecatalyst/auth'
import { ToolkitError } from '../../../shared/errors'
import { createSsoProfile, isBuilderIdConnection, isIdcSsoConnection } from '../../connection'
import {
    tryAddCredentials,
    signout,
    showRegionPrompter,
    promptAndUseConnection,
    ExtensionUse,
    addConnection,
    hasIamCredentials,
    hasBuilderId,
    hasSso,
    BuilderIdKind,
} from '../../utils'
import { Region } from '../../../shared/regions/endpoints'
import { CancellationError } from '../../../shared/utilities/timeoutUtils'
import { validateSsoUrl, validateSsoUrlFormat } from '../../sso/validation'
import { awsIdSignIn, showCodeWhispererConnectionPrompt } from '../../../codewhisperer/util/showSsoPrompt'
import { AuthError, ServiceItemId, isServiceItemId, authFormTelemetryMapping, userCancelled } from './types'
import { connectToEnterpriseSso } from '../../../codewhisperer/util/getStartUrl'
import { trustedDomainCancellation } from '../../sso/model'
import { FeatureId, CredentialSourceId, Result, telemetry } from '../../../shared/telemetry/telemetry'
import { AuthFormId } from './authForms/types'
import { handleWebviewError } from '../../../webviews/server'
import { amazonQChatSource, cwQuickPickSource, cwTreeNodeSource } from '../../../codewhisperer/commands/types'
import { Commands, VsCodeCommandArg, placeholder, vscodeComponent } from '../../../shared/vscode/commands2'
import { ClassToInterfaceType } from '../../../shared/utilities/tsUtils'
import { debounce } from 'lodash'
import { submitFeedback } from '../../../feedback/vue/submitFeedback'

export class AuthWebview extends VueWebview {
    public override id: string = 'authWebview'
    public override source: string = 'src/auth/ui/vue/index.js'
    public readonly onDidConnectionChangeCodeCatalyst = new vscode.EventEmitter<void>()
    public readonly onDidConnectionChangeExplorer = new vscode.EventEmitter<void>()
    public readonly onDidConnectionChangeCodeWhisperer = new vscode.EventEmitter<void>()
    /** If the backend needs to tell the frontend to select/show a specific service to the user */
    public readonly onDidSelectService = new vscode.EventEmitter<ServiceItemId>()

    constructor(private readonly codeCatalystAuth: CodeCatalystAuthenticationProvider) {
        super()
    }

    async getProfileNameError(profileName?: SectionName, required = true): Promise<string | undefined> {
        if (!profileName) {
            if (required) {
                return 'Profile name is required'
            }
            return
        }

        if (await profileExists(profileName)) {
            return 'Profile name already exists'
        }
    }

    getCredentialFormatError(key: CredentialsKey, value: string | undefined): string | undefined {
        return getCredentialFormatError(key, value)
    }

    getCredentialsSubmissionErrors(data: CredentialsData): CredentialsData | undefined {
        return getCredentialsErrors(data)
    }

    /**
     * @returns true if successfully added credentials
     */
    async trySubmitCredentials(profileName: SectionName, data: StaticProfile): Promise<boolean> {
        try {
            await tryAddCredentials(profileName, data, true)
            return true
        } catch (e) {
            getLogger().error('Failed submitting credentials', e)
            return false
        }
    }

    /**
     * Returns true if any credentials are found, including those discovered from SSO service API.
     */
    async isCredentialExists(): Promise<boolean> {
        return hasIamCredentials()
    }

    isCredentialConnected(): boolean {
        const conn = Auth.instance.activeConnection

        if (!conn) {
            return false
        }
        // Maybe need to use SecondaryAuth registerAuthListener()
        /**
         *
         * When a Builder ID is active and cred is not, the BID is
         * the main active connection. BID's are saveable and checked
         * by registerAuthListenter().
         *
         * What this means is that when creds are activated they become
         * the main Auth.instance.activeConnection and BID is a secondary
         * one.
         *
         * TODO: Show the quickpick and tell them to pick a credentials
         * connection to use.
         *
         */
        return conn.type === 'iam' && conn.state === 'valid'
    }

    async getAuthenticatedCredentialsError(data: StaticProfile): Promise<StaticProfileKeyErrorMessage | undefined> {
        return Auth.instance.authenticateData(data)
    }

    editCredentialsFile() {
        return globals.awsContextCommands.onCommandEditCredentials()
    }

    async startCodeWhispererBuilderIdSetup(): Promise<AuthError | undefined> {
        return this.ssoSetup('startCodeWhispererBuilderIdSetup', () => awsIdSignIn())
    }

    async startCodeCatalystBuilderIdSetup(): Promise<AuthError | undefined> {
        return this.ssoSetup('startCodeCatalystBuilderIdSetup', () => this.codeCatalystAuth.connectToAwsBuilderId())
    }

    async startCodeCatalystIdentityCenterSetup(startUrl: string, regionId: Region['id']) {
        return this.ssoSetup('startCodeCatalystIdentityCenterSetup', () => {
            return this.codeCatalystAuth.connectToEnterpriseSso(startUrl, regionId)
        })
    }

    isCodeWhispererBuilderIdConnected(): boolean {
        return CodeWhispererAuth.instance.isBuilderIdInUse() && CodeWhispererAuth.instance.isConnectionValid()
    }

    hasBuilderId(kind: BuilderIdKind): Promise<boolean> {
        return hasBuilderId(kind)
    }

    isCodeCatalystBuilderIdConnected(): boolean {
        return this.codeCatalystAuth.isBuilderIdInUse() && this.codeCatalystAuth.isConnectionValid()
    }

    async signoutBuilderId(): Promise<void> {
        const builderIdConn = (await Auth.instance.listConnections()).find(isBuilderIdConnection)
        // this will fire events to signal the secondary auths
        await signout(Auth.instance, builderIdConn)
    }

    async showResourceExplorer(): Promise<void> {
        vscode.commands.executeCommand('aws.explorer.focus')
    }

    async showCodeWhispererView(): Promise<void> {
        vscode.commands.executeCommand('aws.codewhisperer.focus')
    }

    async showCodeCatalystNode(): Promise<void> {
        vscode.commands.executeCommand('aws.codecatalyst.maybeFocus')
<<<<<<< HEAD
=======
    }

    async showAmazonQChat(): Promise<void> {
        await vscode.commands.executeCommand('aws.AmazonQChatView.focus')
>>>>>>> 2b3c35c1
    }

    async getIdentityCenterRegion(): Promise<Region | undefined> {
        try {
            return await showRegionPrompter()
        } catch (e) {
            if (CancellationError.isUserCancelled(e)) {
                return undefined
            }
            throw e
        }
    }

    /**
     * Creates an Identity Center connection but does not 'use' it.
     */
    async createIdentityCenterConnection(startUrl: string, regionId: Region['id']): Promise<AuthError | undefined> {
        const setupFunc = async () => {
            const ssoProfile = createSsoProfile(startUrl, regionId)
            await Auth.instance.createConnection(ssoProfile)
        }
        return this.ssoSetup('createIdentityCenterConnection', setupFunc)
    }

    /**
     * Sets up the CW Identity Center connection.
     */
    async startCWIdentityCenterSetup(startUrl: string, regionId: Region['id']) {
        const setupFunc = () => {
            return connectToEnterpriseSso(startUrl, regionId)
        }
        return this.ssoSetup('startCWIdentityCenterSetup', setupFunc)
    }

    /**
     * This wraps the execution of the given setupFunc() and handles common errors from the SSO setup process.
     *
     * @param methodName A value that will help identify which high level function called this method.
     * @param setupFunc The function which will be executed in a try/catch so that we can handle common errors.
     * @returns
     */
    private async ssoSetup(methodName: string, setupFunc: () => Promise<any>): Promise<AuthError | undefined> {
        try {
            await setupFunc()
            return
        } catch (e) {
            if (
                CancellationError.isUserCancelled(e) ||
                (e instanceof ToolkitError && (CancellationError.isUserCancelled(e.cause) || e.cancelled === true))
            ) {
                return { id: userCancelled, text: 'Setup cancelled.' }
            }

            if (
                e instanceof ToolkitError &&
                (e.code === trustedDomainCancellation || e.cause?.name === trustedDomainCancellation)
            ) {
                return {
                    id: 'trustedDomainCancellation',
                    text: `Must 'Open' or 'Configure Trusted Domains', unless you cancelled.`,
                }
            }

            const invalidRequestException = 'InvalidRequestException'
            if (
                (e instanceof Error && e.name === invalidRequestException) ||
                (e instanceof ToolkitError && e.cause?.name === invalidRequestException)
            ) {
                return { id: 'badStartUrl', text: `Connection failed. Please verify your start URL.` }
            }

            // If SSO setup fails we want to be able to show the user an error in the UI, due to this we cannot
            // throw an error here. So instead this will additionally show an error message that provides more
            // detailed information.
            handleWebviewError(e, this.id, methodName)

            return { id: 'defaultFailure', text: 'Failed to setup.' }
        }
    }

    /**
     * Checks if a non-BuilderId Identity Center connection exists, it
     * does not have to be active.
     */
    async isIdentityCenterExists(): Promise<boolean> {
        return hasSso('any')
    }

    isCodeWhispererIdentityCenterConnected(): boolean {
        return CodeWhispererAuth.instance.isEnterpriseSsoInUse() && CodeWhispererAuth.instance.isConnectionValid()
    }

    isCodeCatalystIdentityCenterConnected(): boolean {
        return this.codeCatalystAuth.isEnterpriseSsoInUse() && this.codeCatalystAuth.isConnectionValid()
    }

    isCodeCatalystIdCExists(): Promise<boolean> {
        return hasSso('codecatalyst')
    }

    isCodeWhispererIdCExists(): Promise<boolean> {
        return hasSso('codewhisperer')
    }

    async signoutCWIdentityCenter(): Promise<void> {
        const activeConn = CodeWhispererAuth.instance.isEnterpriseSsoInUse()
            ? CodeWhispererAuth.instance.conn
            : undefined
        if (!activeConn) {
            // At this point CW is not actively using IAM IC,
            // even if a valid IAM IC profile exists. We only
            // want to sign out if it being actively used.
            getLogger().warn('authWebview: Attempted to signout of CW identity center when it was not being used')
            return
        }

        await CodeWhispererAuth.instance.secondaryAuth.deleteConnection()
    }

    async signoutCodeCatalystIdentityCenter(): Promise<void> {
        const activeConn = this.codeCatalystAuth.isEnterpriseSsoInUse()
            ? this.codeCatalystAuth.activeConnection
            : undefined
        if (!activeConn) {
            // At this point CC is not actively using IAM IC,
            // even if a valid IAM IC profile exists. We only
            // want to sign out if it being actively used.
            getLogger().warn(
                'authWebview: Attempted to signout of CodeCatalyst identity center when it was not being used'
            )
            return
        }

        await this.codeCatalystAuth.secondaryAuth.deleteConnection()
    }

    async signoutIdentityCenter(): Promise<void> {
        const conn = Auth.instance.activeConnection
        const activeConn = isIdcSsoConnection(conn) ? conn : undefined
        if (!activeConn) {
            getLogger().warn('authWebview: Attempted to signout of identity center when it was not being used')
            return
        }

        await signout(Auth.instance, activeConn)
    }

    getSsoUrlError(url: string | undefined, canUrlExist: boolean = true) {
        if (!url) {
            return
        }
        if (canUrlExist) {
            // Url is allowed to already exist, so we only check the format
            return validateSsoUrlFormat(url)
        }
        return validateSsoUrl(Auth.instance, url)
    }

    /**
     * Sets up {@link onDidConnectionUpdate} to emit auth change events
     * that happen outside of the webview (eg: status bar > quickpick).
     */
    setupConnectionChangeEmitter() {
        const codeWhispererConnectionChanged = createThrottle(() => this.onDidConnectionChangeCodeWhisperer.fire())
        CodeWhispererAuth.instance.secondaryAuth.onDidChangeActiveConnection(codeWhispererConnectionChanged)

        const codeCatalystConnectionChanged = createThrottle(() => this.onDidConnectionChangeCodeCatalyst.fire())
        this.codeCatalystAuth.onDidChangeActiveConnection(codeCatalystConnectionChanged)

        const awsExplorerConnectionChanged = createThrottle(() => this.onDidConnectionChangeExplorer.fire())
        Auth.instance.onDidChangeActiveConnection(awsExplorerConnectionChanged)
        Auth.instance.onDidChangeConnectionState(awsExplorerConnectionChanged)
        Auth.instance.onDidUpdateConnection(awsExplorerConnectionChanged)

        /**
         * Multiple events can be received in rapid succession and if
         * we execute on the first one it is possible to get a stale
         * state.
         */
        function createThrottle(callback: () => void) {
            return debounce(callback, 500)
        }
    }

    #initialService?: ServiceItemId

    /**
     * Sets which service will be initially shown to the user
     */
    setInitialService(id: ServiceItemId) {
        this.#initialService = id
    }

    /**
     * The method for the frontend to use to know which service it should initially
     * show the user.
     */
    getInitialService(): ServiceItemId | undefined {
        const initialService = this.#initialService
        this.#initialService = undefined // consecutive requests will not do anything
        return initialService
    }

    showConnectionQuickPick() {
        return promptAndUseConnection(Auth.instance)
    }

    isExtensionFirstUse(): boolean {
        return ExtensionUse.instance.isFirstUse()
    }

    openFeedbackForm() {
        submitFeedback.execute(placeholder, 'AWS Toolkit')
    }

    // -------------------- Telemetry Stuff --------------------
    // We will want to move this in to its own class once we make it possible with webviews

    /** This represents the cause for the webview to open, whether a certain button was clicked or it opened automatically */
    #authSource?: AuthSource
    setSource(source: AuthSource) {
        if (this.#authSource) {
            return
        }
        this.#authSource = source
    }
    getSource(): AuthSource | undefined {
        return this.#authSource
    }

    /**
     * All auths that existed prior to the webview being opened.
     */
    #authsInitial: Set<AuthFormId> = new Set()
    setAuthsInitial(auths: AuthFormId[]) {
        this.#authsInitial = new Set(auths)
    }
    getAuthsInitial() {
        return new Set(this.#authsInitial)
    }
    /** All auths that currently exist */
    #authsAdded: AuthFormId[] = []
    addSuccessfulAuth(id: AuthFormId) {
        this.#authsAdded.push(id)
    }
    getAuthsAdded(): AuthFormId[] {
        return [...this.#authsAdded] // make a copy
    }

    /**
     * This keeps track of the current auth form fields that have invalid values.
     *
     * We use this to hold on to this information since we may need it at a later time.
     */
    private previousInvalidFields: string[] | undefined
    setInvalidInputFields(fields: string[]) {
        this.previousInvalidFields = fields
    }

    /**
     * These properties represent the last auth form that we interacted with
     * that was not successfully completed.
     *
     * Eg: Builder ID for CodeWhisperer, Credentials for AWS Explorer
     */
    private previousAuthType: CredentialSourceId | undefined
    getPreviousAuthType(): CredentialSourceId | undefined {
        return this.previousAuthType
    }
    private previousFeatureType: FeatureId | undefined
    getPreviousFeatureType(): FeatureId | undefined {
        return this.previousFeatureType
    }

    /**
     * This function is called whenever some sort of user interaction with an auth form happens in
     * the webview. This helps keeps track of the auth form that was last interacted with.
     *
     * If a user starts interacting with a new form without successfully completing the
     * 'previous' one, this this will emit a metric related to an **unsuccessful** connection
     * attempt related to the previous auth form.
     */
    async startAuthFormInteraction(featureType: FeatureId, authType: CredentialSourceId) {
        if (
            this.previousFeatureType !== undefined &&
            this.previousAuthType !== undefined &&
            (this.previousFeatureType !== featureType || this.previousAuthType !== authType)
        ) {
            // At this point a user WAS previously interacting with a different auth form
            // and started interacting with a new one (hence the different feature + auth type).
            // We can now emit the result of the previous auth form.
            await this.stopAuthFormInteraction(this.previousFeatureType, this.previousAuthType)
        }

        this.previousAuthType = authType
        this.previousFeatureType = featureType
    }

    /**
     * The metric for when an auth form that was unsuccessfully interacted with is
     * done being interacted with
     */
    async stopAuthFormInteraction(featureType: FeatureId, authType: CredentialSourceId) {
        if (
            this.#previousFailedAuth &&
            this.#previousFailedAuth.featureType === featureType &&
            this.#previousFailedAuth.authType === authType
        ) {
            // The form we are ending interaction with had failed connection attempts. We will count this as a failure.
            await this.emitAuthAttempt({
                authType,
                featureType,
                result: 'Failed',
                reason: this.#previousFailedAuth.reason,
                invalidFields: this.#previousFailedAuth.invalidInputFields,
                attempts: this.getPreviousAuthAttempts(featureType, authType),
            })
        } else {
            await this.emitAuthAttempt({
                authType,
                featureType,
                result: 'Cancelled',
                invalidFields: this.previousInvalidFields,
                attempts: this.getPreviousAuthAttempts(featureType, authType),
            })
        }

        this.#previousFailedAuth = undefined
        this.previousInvalidFields = undefined
    }

    #previousFailedAuth:
        | {
              authType: CredentialSourceId
              featureType: FeatureId
              reason: string
              invalidInputFields: string[] | undefined
              attempts: number
          }
        | undefined

    async failedAuthAttempt(
        id: AuthFormId,
        args: {
            reason: string
            invalidInputFields?: string[]
        }
    ) {
        const mapping = authFormTelemetryMapping[id]
        const featureType = mapping.featureType
        const authType = mapping.authType

        // Send metric about specific individual failure regardless
        telemetry.auth_addConnection.emit({
            source: this.#authSource ?? '',
            credentialSourceId: authType,
            featureId: featureType,
            result: args.reason === userCancelled ? 'Cancelled' : 'Failed',
            reason: args.reason,
            invalidInputFields: args.invalidInputFields
                ? buildCommaDelimitedString(args.invalidInputFields)
                : undefined,
            isAggregated: false,
        })

        if (
            this.#previousFailedAuth &&
            this.#previousFailedAuth.authType === authType &&
            this.#previousFailedAuth.featureType === featureType
        ) {
            // Another failed attempt on same auth + feature. Update with newest failure info.
            this.#previousFailedAuth = {
                ...this.#previousFailedAuth,
                ...args,
                attempts: this.#previousFailedAuth.attempts + 1,
            }
        } else {
            // A new failed attempt on a new auth + feature
            this.#previousFailedAuth = {
                authType,
                featureType,
                invalidInputFields: undefined, // args may not have this field, so we set the default
                ...args,
                attempts: 1,
            }
        }
    }

    /** Returns the number of failed attempts for the given auth form */
    getPreviousAuthAttempts(featureType: FeatureId, authType: CredentialSourceId) {
        if (
            this.#previousFailedAuth &&
            this.#previousFailedAuth.featureType === featureType &&
            this.#previousFailedAuth.authType === authType
        ) {
            return this.#previousFailedAuth.attempts
        }
        return 0
    }

    async successfulAuthAttempt(id: AuthFormId) {
        if (id === 'aggregateExplorer') {
            throw new ToolkitError('This should not be called for the aggregate explorer')
        }

        const mapping = authFormTelemetryMapping[id]
        const featureType = mapping.featureType
        const authType = mapping.authType

        // All previous failed attempts + 1 successful attempt
        const authAttempts = this.getPreviousAuthAttempts(featureType, authType) + 1
        this.emitAuthAttempt({
            authType,
            featureType,
            result: 'Succeeded',
            attempts: authAttempts,
        })
        this.addSuccessfulAuth(id)
    }

    #totalAuthAttempts: number = 0
    getTotalAuthAttempts() {
        return this.#totalAuthAttempts
    }

    /**
     * This metric is emitted on an attempt to signin/connect/submit auth regardless
     * of success.
     */
    private async emitAuthAttempt(args: {
        authType: CredentialSourceId
        featureType: FeatureId
        result: Result
        reason?: string
        invalidFields?: string[]
        attempts: number
    }) {
        telemetry.auth_addConnection.emit({
            source: this.#authSource ?? '',
            credentialSourceId: args.authType,
            featureId: args.featureType,
            result: args.result,
            reason: args.reason,
            invalidInputFields: args.invalidFields ? buildCommaDelimitedString(args.invalidFields) : undefined,
            attempts: args.attempts,
            isAggregated: true,
        })

        this.#totalAuthAttempts += args.attempts

        if (args.result === 'Succeeded') {
            // Clear the variables that track the previous uncompleted auth form
            // since this was successfully completed.
            this.previousAuthType = undefined
            this.previousFeatureType = undefined
            this.#previousFailedAuth = undefined
        }
    }

    /**
     * The metric when certain elements in the webview are clicked
     */
    emitUiClick(id: AuthUiClick) {
        telemetry.ui_click.emit({
            elementId: id,
        })
    }
}

export type AuthUiClick =
    | 'auth_signUpForFree'
    | 'auth_infoIAMIdentityCenter'
    | 'auth_learnMoreAWSResources'
    | 'auth_learnMoreCodeWhisperer'
    | 'auth_learnMoreCodeCatalyst'
    | 'auth_learnMoreBuilderId'
    | 'auth_learnMoreProfessionalTierCodeWhisperer'
    | 'auth_explorer_expandIAMIdentityCenter'
    | 'auth_explorer_expandIAMCredentials'
    | 'auth_codewhisperer_expandIAMIdentityCenter'
    | 'auth_codecatalyst_expandIAMIdentityCenter'
    | 'auth_openConnectionSelector'
    | 'auth_openAWSExplorer'
    | 'auth_openCodeWhisperer'
    | 'auth_openCodeCatalyst'
    | 'auth_editCredentials'
    | 'auth_codewhisperer_signoutBuilderId'
    | 'auth_codewhisperer_signoutIdentityCenter'
    | 'auth_codecatalyst_signoutBuilderId'
    | 'auth_codecatalyst_signoutIdentityCenter'
    | 'auth_explorer_signoutIdentityCenter'

// type AuthAreas = 'awsExplorer' | 'codewhisperer' | 'codecatalyst'

export function buildCommaDelimitedString(strings: Iterable<string>): string {
    const sorted = Array.from(new Set(strings)).sort((a, b) => a.localeCompare(b))
    return sorted.join(',')
}

const Panel = VueWebview.compilePanel(AuthWebview)
let activePanel: InstanceType<typeof Panel> | undefined
let subscriptions: vscode.Disposable[] | undefined

/**
 * Different places the Add Connection command could be executed from.
 *
 * Useful for telemetry.
 */
export const AuthSources = {
    addConnectionQuickPick: 'addConnectionQuickPick',
    firstStartup: 'firstStartup',
    codecatalystDeveloperTools: 'codecatalystDeveloperTools',
    vscodeComponent: vscodeComponent,
    cwQuickPick: cwQuickPickSource,
    cwTreeNode: cwTreeNodeSource,
    amazonQChat: amazonQChatSource,
    authNode: 'authNode',
} as const

export type AuthSource = (typeof AuthSources)[keyof typeof AuthSources]

export const showManageConnections = Commands.declare(
    { id: 'aws.auth.manageConnections', compositeKey: { 1: 'source' } },
    (context: vscode.ExtensionContext) => (_: VsCodeCommandArg, source: AuthSource, serviceToShow?: ServiceItemId) => {
        if (_ !== placeholder) {
            source = 'vscodeComponent'
        }

        // The auth webview page does not make sense to use in C9,
        // so show the auth quick pick instead.
        if (isCloud9('any')) {
            if (source.toLowerCase().includes('codewhisperer')) {
                // Show CW specific quick pick for CW connections
                return showCodeWhispererConnectionPrompt()
            }
            return addConnection.execute()
        }

        if (!isServiceItemId(serviceToShow)) {
            serviceToShow = undefined
        }
        return showAuthWebview(context, source, serviceToShow)
    }
)

async function showAuthWebview(
    ctx: vscode.ExtensionContext,
    source: AuthSource,
    serviceToShow?: ServiceItemId
): Promise<void> {
    let wasInitialServiceSet = false
    if (activePanel && serviceToShow) {
        // Webview is already open, so we have to select the service
        // through an event
        activePanel.server.onDidSelectService.fire(serviceToShow)
        wasInitialServiceSet = true
    }

    activePanel ??= new Panel(ctx, CodeCatalystAuthenticationProvider.fromContext(ctx))

    if (!wasInitialServiceSet && serviceToShow) {
        // Webview does not exist yet, preemptively set
        // the initial service to show
        activePanel.server.setInitialService(serviceToShow)
    }

    activePanel.server.setSource(source)
    activePanel.server.setupConnectionChangeEmitter()

    const webview = await activePanel!.show({
        title: `${getIdeProperties().company} Toolkit: Add Connection to AWS`,
        viewColumn: isCloud9() ? vscode.ViewColumn.One : vscode.ViewColumn.Active,
        retainContextWhenHidden: true,
    })

    if (!subscriptions) {
        subscriptions = [
            webview.onDidDispose(() => {
                if (activePanel) {
                    emitWebviewClosed(activePanel.server)
                }
                vscode.Disposable.from(...(subscriptions ?? [])).dispose()
                activePanel = undefined
                subscriptions = undefined
            }),
        ]
    }
}

/**
 * The metric emitted when the webview is closed by the user.
 */
export async function emitWebviewClosed(authWebview: ClassToInterfaceType<AuthWebview>) {
    const [prevFeatureType, prevAuthType] = [authWebview.getPreviousFeatureType(), authWebview.getPreviousAuthType()]
    if (prevFeatureType && prevAuthType) {
        // We are closing the webview, and have an auth form if they were
        // interacting but did not complete it.
        await authWebview.stopAuthFormInteraction(prevFeatureType, prevAuthType)
    }

    const authsInitial = authWebview.getAuthsInitial()
    const authsAdded = authWebview.getAuthsAdded()

    const numConnectionsInitial = authsInitial.size
    const numConnectionsAdded = authsAdded.length

    const source = authWebview.getSource()
    const result: Result = determineResult(source, numConnectionsInitial, numConnectionsAdded)

    telemetry.auth_addedConnections.emit({
        source: source ?? '',
        result,
        attempts: authWebview.getTotalAuthAttempts(),
        reason: 'closedWebview',
        authConnectionsCount: numConnectionsInitial + numConnectionsAdded,
        newAuthConnectionsCount: numConnectionsAdded,
        enabledAuthConnections: buildCommaDelimitedString(new Set([...authsInitial, ...authsAdded])),
        newEnabledAuthConnections: buildCommaDelimitedString(authsAdded),
    })

    function determineResult(
        source: AuthSource | undefined,
        numConnectionsInitial: number,
        numConnectionsAdded: number
    ): Result {
        let result: Result

        if (numConnectionsAdded > 0) {
            result = 'Succeeded'
        } else if (authWebview.getTotalAuthAttempts() > 0) {
            // There were no new auth connections added, but attempts were made
            result = 'Failed'
        } else {
            // No new auth connections added, but no attempts were made
            result = 'Cancelled'
        }

        if (source === 'firstStartup' && numConnectionsAdded === 0) {
            if (numConnectionsInitial > 0) {
                // This is the users first startup of the extension and no new connections were added, but they already had connections setup on their
                // system which we discovered. We consider this a success even though they added no new connections.
                result = 'Succeeded'
            } else {
                // A brand new user with no new auth connections did not add any
                // connections
                result = 'Failed'
            }
        }

        return result
    }
}<|MERGE_RESOLUTION|>--- conflicted
+++ resolved
@@ -180,13 +180,10 @@
 
     async showCodeCatalystNode(): Promise<void> {
         vscode.commands.executeCommand('aws.codecatalyst.maybeFocus')
-<<<<<<< HEAD
-=======
     }
 
     async showAmazonQChat(): Promise<void> {
         await vscode.commands.executeCommand('aws.AmazonQChatView.focus')
->>>>>>> 2b3c35c1
     }
 
     async getIdentityCenterRegion(): Promise<Region | undefined> {
