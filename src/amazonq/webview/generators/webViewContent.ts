/*!
 * Copyright Amazon.com, Inc. or its affiliates. All Rights Reserved.
 * SPDX-License-Identifier: Apache-2.0
 */

import path from 'path'
import { Uri, Webview } from 'vscode'
import { gumbyEnabled, featureDevEnabled } from '../../../amazonqFeatureDev/config'
import { AuthUtil } from '../../../codewhisperer/util/authUtil'

export class WebViewContentGenerator {
    public generate(extensionURI: Uri, webView: Webview): string {
        const entrypoint = process.env.WEBPACK_DEVELOPER_SERVER
            ? 'http: localhost'
            : 'https: *.vscode-resources.vscode-cdn.net'

        const contentPolicy = `default-src ${entrypoint} data: blob: 'unsafe-inline';
        script-src ${entrypoint} filesystem: ws: wss: 'unsafe-inline';`

        return `<!DOCTYPE html>
        <html>
            <head>
                <meta http-equiv="Content-Security-Policy" content="${contentPolicy}">
                <title>Amazon Q (Preview)</title>                
                ${this.generateJS(extensionURI, webView)}                
            </head>
            <body>
            </body>
        </html>`
    }

    private generateJS(extensionURI: Uri, webView: Webview): string {
        const source = path.join('src', 'amazonq', 'webview', 'ui', 'amazonq-ui.js')
        const assetsPath = Uri.joinPath(extensionURI)
        const javascriptUri = Uri.joinPath(assetsPath, 'dist', source)

        const serverHostname = process.env.WEBPACK_DEVELOPER_SERVER

        const entrypoint =
            serverHostname !== undefined
                ? Uri.parse(serverHostname).with({ path: `/${source}` })
                : webView.asWebviewUri(javascriptUri)

        return `
        <script type="text/javascript" src="${entrypoint.toString()}" defer onload="init()"></script>
        <script type="text/javascript">
            const init = () => {
<<<<<<< HEAD
                createMynahUI(${weaverbirdEnabled && AuthUtil.instance.isEnterpriseSsoInUse()}, ${
            gumbyEnabled && AuthUtil.instance.isEnterpriseSsoInUse()
        });
=======
                createMynahUI(acquireVsCodeApi(), ${
                    featureDevEnabled && AuthUtil.instance.isEnterpriseSsoInUse()
                }, ${gumbyEnabled});
>>>>>>> aa856be7
            }
    </script>
        `
    }
}<|MERGE_RESOLUTION|>--- conflicted
+++ resolved
@@ -45,15 +45,9 @@
         <script type="text/javascript" src="${entrypoint.toString()}" defer onload="init()"></script>
         <script type="text/javascript">
             const init = () => {
-<<<<<<< HEAD
-                createMynahUI(${weaverbirdEnabled && AuthUtil.instance.isEnterpriseSsoInUse()}, ${
+                createMynahUI(acquireVsCodeApi(), ${featureDevEnabled && AuthUtil.instance.isEnterpriseSsoInUse()}, ${
             gumbyEnabled && AuthUtil.instance.isEnterpriseSsoInUse()
         });
-=======
-                createMynahUI(acquireVsCodeApi(), ${
-                    featureDevEnabled && AuthUtil.instance.isEnterpriseSsoInUse()
-                }, ${gumbyEnabled});
->>>>>>> aa856be7
             }
     </script>
         `
