--- conflicted
+++ resolved
@@ -2,17 +2,13 @@
  * Copyright 2018-2019 Amazon.com, Inc. or its affiliates. All Rights Reserved.
  * SPDX-License-Identifier: Apache-2.0
  */
-<<<<<<< HEAD
-import { AppRunner, ECS, S3 } from 'aws-sdk'
-import { APIGateway, CloudFormation, CloudWatchLogs, IAM, Lambda, Schemas, StepFunctions, STS, SSM } from 'aws-sdk'
-=======
-
 import {
     APIGateway,
     AppRunner,
     CloudControl,
     CloudFormation,
     CloudWatchLogs,
+    ECS,
     IAM,
     Lambda,
     Schemas,
@@ -21,7 +17,6 @@
     STS,
     SSM,
 } from 'aws-sdk'
->>>>>>> 9555e3c7
 import { ApiGatewayClient } from '../../../shared/clients/apiGatewayClient'
 import { CloudControlClient } from '../../../shared/clients/cloudControlClient'
 import { CloudFormationClient } from '../../../shared/clients/cloudFormationClient'
