/*!
 * Copyright 2018 Amazon.com, Inc. or its affiliates. All Rights Reserved.
 * SPDX-License-Identifier: Apache-2.0
 */

import * as assert from 'assert'

import {
    InvalidSamCliError,
    InvalidSamCliVersionError,
    SamCliNotFoundError,
    SamCliVersionValidation,
    SamCliVersionValidatorResult,
} from '../../../../shared/sam/cli/samCliValidator'
import {
    SamCliValidationNotification,
    SamCliValidationNotificationAction,
    makeSamCliValidationNotification,
} from '../../../../shared/sam/cli/samCliValidationNotification'

describe('makeSamCliValidationNotification', async () => {
    const fakeSamCliValidationNotification: SamCliValidationNotification = {
        show: () => {
            throw new Error('show is unused')
        },
    }
    const actionLabelUpdateSamCli = 'Get SAM CLI'
    const actionLabelUpdateToolkit = 'Visit Marketplace'

    it('handles SamCliNotFoundError', async () => {
        makeSamCliValidationNotification(
            new SamCliNotFoundError(),
            (message: string, actions: SamCliValidationNotificationAction[]): SamCliValidationNotification => {
<<<<<<< HEAD
                assert.ok(message.indexOf('Cannot find SAM CLI') !== -1, `unexpected validation message: ${message}`)
=======
                assert.ok(message.includes('Unable to find SAM CLI'), `unexpected validation message: ${message}`)
>>>>>>> 542d8441
                assert.strictEqual(actions.length, 1, 'unexpected action count')
                assert.strictEqual(
                    actions[0].label,
                    actionLabelUpdateSamCli,
                    `unexpected action label: ${actions[0].label}`
                )

                return fakeSamCliValidationNotification
            }
        )
    })

    const versionValidationTestScenarios = [
        {
            situation: 'SAM CLI Version is too low',
            versionValidation: SamCliVersionValidation.VersionTooLow,
            messageFragment: 'Update your SAM CLI.',
            actionLabel: actionLabelUpdateSamCli,
        },
        {
            situation: 'SAM CLI Version is too high',
            versionValidation: SamCliVersionValidation.VersionTooHigh,
            messageFragment: 'Check the Marketplace for an updated AWS Toolkit.',
            actionLabel: actionLabelUpdateToolkit,
        },
        {
            situation: 'SAM CLI Version is unparsable',
            versionValidation: SamCliVersionValidation.VersionNotParseable,
            messageFragment: 'Update your SAM CLI.',
            actionLabel: actionLabelUpdateSamCli,
        },
    ]

    versionValidationTestScenarios.forEach(test => {
        it(`handles InvalidSamCliVersionError - ${test.situation}`, async () => {
            const validatorResult: SamCliVersionValidatorResult = {
                version: '1.2.3',
                validation: test.versionValidation,
            }
            const error = new InvalidSamCliVersionError(validatorResult)

            makeSamCliValidationNotification(
                error,
                (message: string, actions: SamCliValidationNotificationAction[]): SamCliValidationNotification => {
                    assert.ok(
                        message.includes(test.messageFragment) && message.includes(validatorResult.version!),
                        `unexpected validation message: ${message}`
                    )
                    assert.strictEqual(actions.length, 1, 'unexpected action count')
                    assert.strictEqual(
                        actions[0].label,
                        test.actionLabel,
                        `unexpected action label: ${actions[0].label}`
                    )

                    return fakeSamCliValidationNotification
                }
            )
        })
    })

    it('handles Unexpected input', async () => {
        makeSamCliValidationNotification(
            new InvalidSamCliError('different error'),
            (message: string, actions: SamCliValidationNotificationAction[]): SamCliValidationNotification => {
                assert.ok(
                    message.includes('An unexpected issue') && message.includes('different error'),
                    `unexpected validation message: ${message}`
                )
                assert.strictEqual(actions.length, 0, 'unexpected actions found')

                return fakeSamCliValidationNotification
            }
        )
    })
})<|MERGE_RESOLUTION|>--- conflicted
+++ resolved
@@ -31,11 +31,7 @@
         makeSamCliValidationNotification(
             new SamCliNotFoundError(),
             (message: string, actions: SamCliValidationNotificationAction[]): SamCliValidationNotification => {
-<<<<<<< HEAD
-                assert.ok(message.indexOf('Cannot find SAM CLI') !== -1, `unexpected validation message: ${message}`)
-=======
-                assert.ok(message.includes('Unable to find SAM CLI'), `unexpected validation message: ${message}`)
->>>>>>> 542d8441
+                assert.ok(message.includes('Cannot find SAM CLI'), `unexpected validation message: ${message}`)
                 assert.strictEqual(actions.length, 1, 'unexpected action count')
                 assert.strictEqual(
                     actions[0].label,
