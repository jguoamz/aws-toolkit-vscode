--- conflicted
+++ resolved
@@ -85,27 +85,17 @@
 ): AsyncGenerator<U, U | void> {
     while (true) {
         const { value, done } = await generator.next()
-<<<<<<< HEAD
 
         if (done) {
             if (value !== undefined && predicate(value)) {
                 return value as unknown as Awaited<U>
-=======
-        if (value === undefined || !predicate(value)) {
-            if (done) {
-                return value as Awaited<U> | undefined
->>>>>>> e195e488
             }
             break
         }
-<<<<<<< HEAD
 
         if (predicate(value)) {
             yield value
         }
-=======
-        yield value
->>>>>>> e195e488
     }
 }
 
