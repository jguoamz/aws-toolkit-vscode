--- conflicted
+++ resolved
@@ -8,11 +8,7 @@
 import * as pathutils from '../utilities/pathUtils'
 import * as path from 'path'
 import { isInDirectory } from '../filesystemUtilities'
-<<<<<<< HEAD
-import { dotNetRuntimes, goRuntimes } from '../../lambda/models/samLambdaRuntime'
-=======
-import { dotNetRuntimes, javaRuntimes } from '../../lambda/models/samLambdaRuntime'
->>>>>>> a345cf3e
+import { dotNetRuntimes, goRuntimes, javaRuntimes } from '../../lambda/models/samLambdaRuntime'
 import { getLambdaDetails } from '../../lambda/utils'
 import { ext } from '../extensionGlobals'
 import { WatchedFiles, WatchedItem } from '../watchedFiles'
