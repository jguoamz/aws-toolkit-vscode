--- conflicted
+++ resolved
@@ -75,13 +75,8 @@
      * @param credentials  Sets the Toolkit global credentials
      * @param force  Force emit of "changed" event (useful on startup)
      */
-<<<<<<< HEAD
     public async setCredentials(credentials?: AwsContextCredentials, force?: boolean): Promise<void> {
-        if (!force && JSON.stringify(this.currentCredentials) === JSON.stringify(credentials)) {
-=======
-    public async setCredentials(credentials?: AwsContextCredentials): Promise<void> {
-        if (JSON.stringify(this.credentials) === JSON.stringify(credentials)) {
->>>>>>> 62f6e05e
+        if (!force && JSON.stringify(this.credentials) === JSON.stringify(credentials)) {
             // Do nothing. Besides performance, this avoids infinite loops.
             return
         }
