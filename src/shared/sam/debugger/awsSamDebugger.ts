/*!
 * Copyright 2020 Amazon.com, Inc. or its affiliates. All Rights Reserved.
 * SPDX-License-Identifier: Apache-2.0
 */

import * as semver from 'semver'
import * as vscode from 'vscode'
import * as nls from 'vscode-nls'
import { Runtime } from 'aws-sdk/clients/lambda'
import {
    getCodeRoot,
    getHandlerName,
    getTemplateResource,
    NodejsDebugConfiguration,
    PythonDebugConfiguration,
    GoDebugConfiguration,
    getTemplate,
} from '../../../lambda/local/debugConfiguration'
import {
    getDefaultRuntime,
    getFamily,
    getRuntimeFamily,
    goRuntimes,
    RuntimeFamily,
} from '../../../lambda/models/samLambdaRuntime'
import { Timeout } from '../../utilities/timeoutUtils'
import * as csharpDebug from './csharpSamDebug'
import * as javaDebug from './javaSamDebug'
import * as pythonDebug from './pythonSamDebug'
import * as tsDebug from './typescriptSamDebug'
import * as goDebug from './goSamDebug'
import { ExtContext } from '../../extensions'
import { isInDirectory, makeTemporaryToolkitFolder } from '../../filesystemUtilities'
import { getLogger } from '../../logger'
import { getStartPort } from '../../utilities/debuggerUtils'
import * as pathutil from '../../utilities/pathUtils'
import { tryGetAbsolutePath } from '../../utilities/workspaceUtils'
import {
    AwsSamDebuggerConfiguration,
    AWS_SAM_DEBUG_TYPE,
    createApiAwsSamDebugConfig,
    createTemplateAwsSamDebugConfig,
} from './awsSamDebugConfiguration'
import { TemplateTargetProperties } from './awsSamDebugConfiguration.gen'
import {
    AwsSamDebugConfigurationValidator,
    DefaultAwsSamDebugConfigurationValidator,
} from './awsSamDebugConfigurationValidator'
import { makeJsonFiles } from '../localLambdaRunner'
import { SamLocalInvokeCommand } from '../cli/samCliLocalInvoke'
import { getCredentialsFromStore } from '../../../credentials/credentialsStore'
import { fromString } from '../../../credentials/providers/credentialsProviderId'
import { notifyUserInvalidCredentials } from '../../../credentials/credentialsUtilities'
import { Credentials } from 'aws-sdk/lib/credentials'
import { CloudFormation } from '../../cloudformation/cloudformation'
import { getSamCliVersion } from '../cli/samCliContext'
import { ext } from '../../extensionGlobals'
import * as pathutils from '../../utilities/pathUtils'
import {
    MINIMUM_SAM_CLI_VERSION_INCLUSIVE_FOR_IMAGE_SUPPORT,
    MINIMUM_SAM_CLI_VERSION_INCLUSIVE_FOR_GO_SUPPORT,
} from '../cli/samCliValidator'
import { isCloud9 } from '../../extensionUtilities'

const localize = nls.loadMessageBundle()

/**
 * SAM-specific launch attributes (which are not part of the DAP).
 *
 * Schema for these attributes lives in package.json
 * ("configurationAttributes").
 *
 * @see AwsSamDebuggerConfiguration
 * @see AwsSamDebugConfigurationProvider.resolveDebugConfiguration
 */
export interface SamLaunchRequestArgs extends AwsSamDebuggerConfiguration {
    // readonly type: 'node' | 'python' | 'coreclr' | 'aws-sam'
    readonly request: 'attach' | 'launch' | 'direct-invoke'

    /** Runtime id-name passed to vscode to select a debugger/launcher. */
    runtime: Runtime
    runtimeFamily: RuntimeFamily
    /** Resolved (potentinally generated) handler name. This field is mutable and should adjust to whatever handler name is currently generated*/
    handlerName: string
    workspaceFolder: vscode.WorkspaceFolder

    /**
     * Absolute path to the SAM project root, calculated from any of:
     *  - `codeUri` in `template.yaml`
     *  - `projectRoot` for the case of `target=code`
     *  - provider-specific heuristic (last resort)
     */
    codeRoot: string

    /** Path to (generated) directory used as a working/staging area for SAM. */
    baseBuildDir?: string

    /**
     * URI of the current editor document.
     * Used as a last resort for deciding `codeRoot` (when there is no `launch.json` nor `template.yaml`)
     */
    documentUri: vscode.Uri

    /**
     * SAM/CFN template absolute path used for SAM CLI invoke.
     * - For `target=code` this is the _generated_ template path.
     * - For `target=template` this is the _generated_ template path (TODO: in
     *   the future we may change this to be the template found in the workspace.
     */
    templatePath: string

    /**
     * Path to the (generated) `event.json` file placed in `baseBuildDir` for SAM to discover.
     *
     * The file contains the event payload JSON to be consumed by SAM.
     */
    eventPayloadFile: string

    /**
     * Path to the (generated) `env-vars.json` file placed in `baseBuildDir` for SAM to discover.
     *
     * The file contains a JSON map of environment variables to be consumed by
     * SAM, resolved from `template.yaml` and/or `lambda.environmentVariables`.
     */
    envFile: string

    //
    // Debug properties (when user runs with debugging enabled).
    //
    /** vscode implicit field, set if user invokes "Run (Start Without Debugging)". */
    noDebug?: boolean
    // Local (host) directory given to "sam foo --debugger-path …"
    debuggerPath?: string
    debugArgs?: string[]
    /** Passed to SAM CLI --container-env-vars. For Toolkit use, not exposed to the user. */
    containerEnvVars?: { [k: string]: string }
    /**
     * Path to `container-env-vars.json` (generated from `containerEnvVars`).
     * For Toolkit use, not exposed to the user.
     */
    containerEnvFile?: string
    debugPort?: number
    /** Local API webserver port. */
    apiPort?: number

    /**
     * Credentials to add as env vars if available
     */
    awsCredentials?: Credentials

    /**
     * parameter overrides specified in the `sam.template.parameters` field
     */
    parameterOverrides?: string[]

    /**
     * HACK: Forces use of `ikp3db` python debugger in Cloud9 (and in tests).
     */
    useIkpdb?: boolean

    //
    //  Invocation properties (for "execute" phase, after "config" phase).
    //  Non-serializable...
    //
    samLocalInvokeCommand?: SamLocalInvokeCommand
    onWillAttachDebugger?(debugPort: number, timeout: Timeout): Promise<void>
}

/**
 * `DebugConfigurationProvider` dynamically defines these aspects of a VSCode debugger:
 * - Initial debug configurations (for newly-created launch.json)
 * - To resolve a launch configuration before it is used to start a new
 *   debug session.
 *   Two "resolve" methods exist:
 *   - resolveDebugConfiguration: called before variables are substituted in
 *     the launch configuration.
 *   - resolveDebugConfigurationWithSubstitutedVariables: called after all
 *     variables have been substituted.
 *
 * https://code.visualstudio.com/api/extension-guides/debugger-extension#using-a-debugconfigurationprovider
 */
export class SamDebugConfigProvider implements vscode.DebugConfigurationProvider {
    public constructor(readonly ctx: ExtContext) {}

    /**
     * @param folder  Workspace folder
     * @param token  Cancellation token
     */
    public async provideDebugConfigurations(
        folder: vscode.WorkspaceFolder | undefined,
        token?: vscode.CancellationToken
    ): Promise<AwsSamDebuggerConfiguration[] | undefined> {
        if (token?.isCancellationRequested) {
            return undefined
        }

        const configs: AwsSamDebuggerConfiguration[] = []
        if (folder) {
            const folderPath = folder.uri.fsPath
            const templates = ext.templateRegistry.registeredItems

            for (const templateDatum of templates) {
                if (isInDirectory(folderPath, templateDatum.path)) {
                    if (!templateDatum.item.Resources) {
                        getLogger().error(`provideDebugConfigurations: invalid template: ${templateDatum.path}`)
                        continue
                    }
                    for (const resourceKey of Object.keys(templateDatum.item.Resources)) {
                        const resource = templateDatum.item.Resources[resourceKey]
                        if (resource) {
                            // we do not know enough to populate the runtime field for Image-based Lambdas
                            const runtimeName = CloudFormation.isZipLambdaResource(resource?.Properties)
                                ? CloudFormation.getStringForProperty(
                                      resource?.Properties,
                                      'Runtime',
                                      templateDatum.item
                                  ) ?? ''
                                : ''
                            configs.push(
                                createTemplateAwsSamDebugConfig(
                                    folder,
                                    runtimeName,
                                    false,
                                    resourceKey,
                                    templateDatum.path
                                )
                            )
                            const events = resource?.Properties?.Events
                            if (events) {
                                // Check for api resources to add
                                for (const key in events) {
                                    const value = events[key]
                                    if (value.Type === 'Api') {
                                        const properties = value.Properties as CloudFormation.ApiEventProperties
                                        configs.push(
                                            createApiAwsSamDebugConfig(
                                                folder,
                                                runtimeName,
                                                resourceKey,
                                                templateDatum.path,
                                                {
                                                    path: properties?.Path,
                                                    httpMethod: properties?.Method,
                                                }
                                            )
                                        )
                                    }
                                }
                            }
                        }
                    }
                }
            }
            getLogger().verbose(`provideDebugConfigurations: debugconfigs: ${JSON.stringify(configs)}`)
        }

        return configs
    }

    /**
     * Necessary to get the debug configuration over to the resolveDebugConfigurationWithSubstitutedVariables function below
     *
     * @param folder Workspace folder
     * @param config User-provided config (from launch.json)
     * @param token  Cancellation token
     */
    public async resolveDebugConfiguration(
        folder: vscode.WorkspaceFolder | undefined,
        config: AwsSamDebuggerConfiguration,
        token?: vscode.CancellationToken
    ): Promise<AwsSamDebuggerConfiguration | undefined> {
        if (isCloud9()) {
            // TODO: remove when Cloud9 supports ${workspaceFolder}.
            await this.makeAndInvokeConfig(folder, config, token)
            return undefined
        }
        return config
    }

    /**
     * Generates a full run-config from a user-provided config, then
     * runs/debugs it (essentially `sam build` + `sam local invoke`).
     *
     * If `launch.json` is missing, attempts to generate a config dynamically.
     *
     * @param folder Workspace folder
     * @param config User-provided config (from launch.json)
     * @param token  Cancellation token
     */
    public async resolveDebugConfigurationWithSubstitutedVariables(
        folder: vscode.WorkspaceFolder | undefined,
        config: AwsSamDebuggerConfiguration,
        token?: vscode.CancellationToken
    ): Promise<undefined> {
        await this.makeAndInvokeConfig(folder, config, token)
        // TODO: return config here, and remove use of `startDebugging()` in `localLambdaRunner.ts`.
        return undefined
    }

    private async makeAndInvokeConfig(
        folder: vscode.WorkspaceFolder | undefined,
        config: AwsSamDebuggerConfiguration,
        token?: vscode.CancellationToken
    ): Promise<undefined> {
        const resolvedConfig = await this.makeConfig(folder, config, token)
        if (!resolvedConfig) {
            return undefined
        }
        await this.invokeConfig(resolvedConfig)
    }

    /**
     * Performs the CONFIG phase of SAM run/debug:
     * - gathers info from `launch.json`, project workspace, OS
     * - creates runtime-specific files
     * - creates `input-template.yaml`, `env-vars.json`, `event.json` files
     * - creates a config object to handoff to VSCode
     *
     * @returns Config to handoff to VSCode or nodejs/python/dotnet plugin (can
     * also be used in `vscode.debug.startDebugging`)
     */
    public async makeConfig(
        folder: vscode.WorkspaceFolder | undefined,
        config: AwsSamDebuggerConfiguration,
        token?: vscode.CancellationToken
    ): Promise<SamLaunchRequestArgs | undefined> {
        if (token?.isCancellationRequested) {
            return undefined
        }
        folder =
            folder ?? (vscode.workspace.workspaceFolders?.length ? vscode.workspace.workspaceFolders[0] : undefined)
        if (!folder) {
            getLogger().error(`SAM debug: no workspace folder`)
            vscode.window.showErrorMessage(
                localize('AWS.sam.debugger.noWorkspace', 'AWS SAM debug: choose a workspace, then try again')
            )
            return undefined
        }

        // If "request" field is missing this means launch.json does not exist.
        // User/vscode expects us to dynamically decide defaults if possible.
        const hasLaunchJson = !!config.request
        const configValidator: AwsSamDebugConfigurationValidator = new DefaultAwsSamDebugConfigurationValidator(folder)

        if (!hasLaunchJson) {
            vscode.window
                .showErrorMessage(
                    localize(
                        'AWS.sam.debugger.noLaunchJson',
                        'AWS SAM: To debug a Lambda locally, create a launch.json from the Run panel, then select a configuration.'
                    ),
                    localize('AWS.gotoRunPanel', 'Run panel')
                )
                .then(async result => {
                    if (!result) {
                        return
                    }
                    await vscode.commands.executeCommand('workbench.view.debug')
                })
            return undefined
        } else {
            const rv = configValidator.validate(config)
            if (!rv.isValid) {
                getLogger().error(`SAM debug: invalid config: ${rv.message!!}`)
                vscode.window.showErrorMessage(rv.message!!)
                return undefined
            } else if (rv.message) {
                vscode.window.showInformationMessage(rv.message)
            }
            getLogger().verbose(`SAM debug: config: ${JSON.stringify(config.name)}`)
        }

        const editor = vscode.window.activeTextEditor
        const templateInvoke = config.invokeTarget as TemplateTargetProperties
        const template = getTemplate(folder, config)
        const templateResource = getTemplateResource(folder, config)
        const codeRoot = getCodeRoot(folder, config)
        // Handler is the only field that we need to parse refs for.
        // This is necessary for Python debugging since we have to create the temporary entry file
        // Other refs can fail; SAM will handle them.
        const handlerName = getHandlerName(folder, config)

        if (templateInvoke?.templatePath) {
            // Normalize to absolute path.
            // TODO: If path is relative, it is relative to launch.json (i.e. .vscode directory).
            templateInvoke.templatePath = pathutil.normalize(tryGetAbsolutePath(folder, templateInvoke.templatePath))
        }

        const isZip = CloudFormation.isZipLambdaResource(templateResource?.Properties)
        const runtime: string | undefined =
            config.lambda?.runtime ??
            (template && isZip
                ? CloudFormation.getStringForProperty(templateResource?.Properties, 'Runtime', template)
                : undefined) ??
            getDefaultRuntime(getRuntimeFamily(editor?.document?.languageId ?? 'unknown'))

        const lambdaMemory =
            (template
                ? CloudFormation.getNumberForProperty(templateResource?.Properties, 'MemorySize', template)
                : undefined) ?? config.lambda?.memoryMb
        const lambdaTimeout =
            (template
                ? CloudFormation.getNumberForProperty(templateResource?.Properties, 'Timeout', template)
                : undefined) ?? config.lambda?.timeoutSec

        // TODO: Remove this when min sam version is > 1.13.0
        if (!isZip) {
            const samCliVersion = await getSamCliVersion(this.ctx.samCliContext())
            if (semver.lt(samCliVersion, MINIMUM_SAM_CLI_VERSION_INCLUSIVE_FOR_IMAGE_SUPPORT)) {
                getLogger().error(`SAM debug: version (${samCliVersion}) too low for Image lambdas: ${config})`)
                vscode.window.showErrorMessage(
                    localize(
                        'AWS.output.sam.no.image.support',
                        'Support for Image-based Lambdas requires a minimum SAM CLI version of 1.13.0.'
                    )
                )
                return undefined
            }
        }

        if (!runtime) {
            getLogger().error(`SAM debug: failed to launch config (missing runtime): ${config})`)
            vscode.window.showErrorMessage(
                localize(
                    'AWS.sam.debugger.failedLaunch.missingRuntime',
                    'Toolkit could not infer a runtime for config: {0}. Add a "lambda.runtime" field to your launch configuration.',
                    config.name
                )
            )
            return undefined
        }

        // SAM CLI versions before 1.18.1 do not work correctly for Go debugging.
        // TODO: remove this when min sam version is >= 1.18.1
        if (goRuntimes.includes(runtime) && !config.noDebug) {
            const samCliVersion = await getSamCliVersion(this.ctx.samCliContext())
            if (semver.lt(samCliVersion, MINIMUM_SAM_CLI_VERSION_INCLUSIVE_FOR_GO_SUPPORT)) {
                vscode.window.showWarningMessage(
                    localize(
                        'AWS.output.sam.local.no.go.support',
                        'Debugging go1.x lambdas requires a minimum SAM CLI version of {0}. Function will run locally without debug.',
                        MINIMUM_SAM_CLI_VERSION_INCLUSIVE_FOR_GO_SUPPORT
                    )
                )
                config.noDebug = true
            }
        }

        const runtimeFamily = getFamily(runtime)
        const documentUri =
            vscode.window.activeTextEditor?.document.uri ??
            // XXX: don't know what URI to choose...
            vscode.Uri.parse(templateInvoke.templatePath!!)

        let awsCredentials: Credentials | undefined

        // TODO: Remove this when min sam version is >= 1.4.0
        if (runtime === 'dotnetcore3.1' && !config.noDebug) {
            const samCliVersion = await getSamCliVersion(this.ctx.samCliContext())
            if (semver.lt(samCliVersion, '1.4.0')) {
                vscode.window.showWarningMessage(
                    localize(
                        'AWS.output.sam.local.no.net.3.1.debug',
                        'Debugging dotnetcore3.1 lambdas requires a minimum SAM CLI version of 1.4.0. Function will run locally without debug.'
                    )
                )
                config.noDebug = true
            }
        }

        if (config.aws?.credentials) {
            const credentialsProviderId = fromString(config.aws.credentials)
            try {
                awsCredentials = await getCredentialsFromStore(credentialsProviderId, this.ctx.credentialsStore)
            } catch (err) {
                getLogger().error(err as Error)
                notifyUserInvalidCredentials(credentialsProviderId)
                return undefined
            }
        }

        if (config.api) {
            config.api.headers = {
                'content-type': 'application/json',
                ...(config.api.headers ? config.api.headers : {}),
            }
        }

        let parameterOverrideArr: string[] | undefined
        const params = config.sam?.template?.parameters
        if (params) {
            parameterOverrideArr = []
            for (const key of Object.keys(params)) {
                parameterOverrideArr.push(`${key}=${params[key].toString()}`)
            }
        }

        // TODO: Let the OS (or SAM CLI) assign the port, then we need to
        // scrape SAM CLI to find the port that was actually used?
        const apiPort = config.invokeTarget.target === 'api' ? await getStartPort() : undefined
        const debugPort = config.noDebug ? undefined : await getStartPort(apiPort ? apiPort + 1 : undefined)
        let launchConfig: SamLaunchRequestArgs = {
            ...config,
            request: 'attach',
            codeRoot: codeRoot ?? '',
            workspaceFolder: folder,
            runtime: runtime,
            runtimeFamily: runtimeFamily,
            handlerName: handlerName,
            documentUri: documentUri,
            templatePath: pathutil.normalize(templateInvoke?.templatePath),
            eventPayloadFile: '', // Populated by makeConfig().
            envFile: '', // Populated by makeConfig().
            apiPort: apiPort,
            debugPort: debugPort,
            lambda: {
                ...config.lambda,
                memoryMb: lambdaMemory,
                timeoutSec: lambdaTimeout,
                environmentVariables: { ...config.lambda?.environmentVariables },
            },
            awsCredentials: awsCredentials,
            parameterOverrides: parameterOverrideArr,
            useIkpdb: isCloud9() || !!(config as any).useIkpdb,
        }

        //
        // Configure and launch.
        //
        // 1. prepare a bunch of arguments
        // 2. do `sam build`
        // 3. do `sam local invoke`
        //
        // TODO is this normalize actually needed for any platform?
        launchConfig.baseBuildDir = pathutils.normalize(await makeTemporaryToolkitFolder())
        switch (launchConfig.runtimeFamily) {
            case RuntimeFamily.NodeJS: {
                // Make a NodeJS launch-config from the generic config.
                launchConfig = await tsDebug.makeTypescriptConfig(launchConfig)
                break
            }
            case RuntimeFamily.Python: {
                // Make a Python launch-config from the generic config.
                launchConfig = await pythonDebug.makePythonDebugConfig(launchConfig)
                break
            }
            case RuntimeFamily.DotNetCore: {
                // Make a DotNet launch-config from the generic config.
                launchConfig = await csharpDebug.makeCsharpConfig(launchConfig)
                break
            }
<<<<<<< HEAD
            case RuntimeFamily.Go: {
                launchConfig = await goDebug.makeGoConfig(launchConfig)
=======
            case RuntimeFamily.Java: {
                // Make a Java launch-config from the generic config.
                launchConfig = await javaDebug.makeJavaConfig(launchConfig)
>>>>>>> a345cf3e
                break
            }
            default: {
                getLogger().error(`SAM debug: unknown runtime: ${runtime})`)
                vscode.window.showErrorMessage(
                    localize('AWS.sam.debugger.invalidRuntime', 'AWS SAM debug: unknown runtime: {0}', runtime)
                )
                return undefined
            }
        }
        await makeJsonFiles(launchConfig)

        // Set the type, then vscode will pass the config to SamDebugSession.attachRequest().
        // (Registered in sam/activation.ts which calls registerDebugAdapterDescriptorFactory()).
        // By this point launchConfig.request is now set to "attach" (not "direct-invoke").
        launchConfig.type = AWS_SAM_DEBUG_TYPE

        if (launchConfig.request !== 'attach' && launchConfig.request !== 'launch') {
            // The "request" field must be updated so that it routes to the
            // DebugAdapter (SamDebugSession.attachRequest()), else this will
            // just cycle back (and it indicates a bug in the config logic).
            throw Error(
                `resolveDebugConfiguration: launchConfig was not correctly resolved before return: ${JSON.stringify(
                    launchConfig
                )}`
            )
        }

        return launchConfig
    }

    /**
     * Performs the EXECUTE phase of SAM run/debug.
     */
    public async invokeConfig(config: SamLaunchRequestArgs): Promise<SamLaunchRequestArgs> {
        switch (config.runtimeFamily) {
            case RuntimeFamily.NodeJS: {
                config.type = 'node'
                const c = await tsDebug.invokeTypescriptLambda(this.ctx, config as NodejsDebugConfiguration)
                return c
            }
            case RuntimeFamily.Python: {
                config.type = 'python'
                return await pythonDebug.invokePythonLambda(this.ctx, config as PythonDebugConfiguration)
            }
            case RuntimeFamily.DotNetCore: {
                config.type = 'coreclr'
                return await csharpDebug.invokeCsharpLambda(this.ctx, config)
            }
<<<<<<< HEAD
            case RuntimeFamily.Go: {
                config.type = 'go'
                return await goDebug.invokeGoLambda(this.ctx, config as GoDebugConfiguration)
=======
            case RuntimeFamily.Java: {
                config.type = 'java'
                return await javaDebug.invokeJavaLambda(this.ctx, config)
>>>>>>> a345cf3e
            }
            default: {
                throw Error(`unknown runtimeFamily: ${config.runtimeFamily}`)
            }
        }
    }
}<|MERGE_RESOLUTION|>--- conflicted
+++ resolved
@@ -549,14 +549,13 @@
                 launchConfig = await csharpDebug.makeCsharpConfig(launchConfig)
                 break
             }
-<<<<<<< HEAD
             case RuntimeFamily.Go: {
                 launchConfig = await goDebug.makeGoConfig(launchConfig)
-=======
+                break
+            }
             case RuntimeFamily.Java: {
                 // Make a Java launch-config from the generic config.
                 launchConfig = await javaDebug.makeJavaConfig(launchConfig)
->>>>>>> a345cf3e
                 break
             }
             default: {
@@ -606,15 +605,13 @@
                 config.type = 'coreclr'
                 return await csharpDebug.invokeCsharpLambda(this.ctx, config)
             }
-<<<<<<< HEAD
             case RuntimeFamily.Go: {
                 config.type = 'go'
                 return await goDebug.invokeGoLambda(this.ctx, config as GoDebugConfiguration)
-=======
+            }
             case RuntimeFamily.Java: {
                 config.type = 'java'
                 return await javaDebug.invokeJavaLambda(this.ctx, config)
->>>>>>> a345cf3e
             }
             default: {
                 throw Error(`unknown runtimeFamily: ${config.runtimeFamily}`)
