/*!
 * Copyright 2018 Amazon.com, Inc. or its affiliates. All Rights Reserved.
 * SPDX-License-Identifier: Apache-2.0
 */

import * as child_process from 'child_process'
import { pushIf } from '../../utilities/collectionUtils'
import * as nls from 'vscode-nls'
import { fileExists } from '../../filesystemUtilities'
import { getLogger, Logger } from '../../logger'
import { ChildProcess } from '../../utilities/childProcess'
import { Timeout } from '../../utilities/timeoutUtils'
import { removeAnsi } from '../../utilities/textUtilities'
import { ext } from '../../extensionGlobals'
import { DefaultSamCliProcessInvokerContext, SamCliProcessInvokerContext } from './samCliProcessInvokerContext'

const localize = nls.loadMessageBundle()

export const WAIT_FOR_DEBUGGER_MESSAGES = {
    PYTHON: 'Starting debugger',
    PYTHON_IKPDB: 'IKP3db listening on',
    NODEJS: 'Debugger listening on',
    DOTNET: 'Waiting for the debugger to attach...',
}

export interface SamLocalInvokeCommandArgs {
    command: string
    args: string[]
    options?: child_process.SpawnOptions
    /** Wait until strings specified in `debuggerAttachCues` appear in the process output.  */
    waitForCues: boolean
    timeout?: Timeout
}

/**
 * Yet another `sam` CLI wrapper.
 */
export interface SamLocalInvokeCommand {
    /** @returns `sam` process (may be running or stopped) */
    invoke(items: SamLocalInvokeCommandArgs): Promise<ChildProcess>
}

/**
 * Yet another `sam` CLI wrapper.
 *
 * TODO: Merge this with `DefaultSamCliProcessInvoker`.
 */
export class DefaultSamLocalInvokeCommand implements SamLocalInvokeCommand {
    private readonly logger: Logger = getLogger()

    public constructor(
        private readonly debuggerAttachCues: string[] = [
            WAIT_FOR_DEBUGGER_MESSAGES.PYTHON,
            WAIT_FOR_DEBUGGER_MESSAGES.NODEJS,
        ]
    ) {}

    public async invoke({ options, ...params }: SamLocalInvokeCommandArgs): Promise<ChildProcess> {
        const childProcess = new ChildProcess(params.command, options, ...params.args)
        getLogger('channel').info('AWS.running.command', 'Running: {0}', `${childProcess}`)
        // "sam local invoke", "sam local start-api", etc.
        const samCommandName = `sam ${params.args[0]} ${params.args[1]}`

        let timeExpired: boolean = true
        const checkForCues: boolean = params.waitForCues && this.debuggerAttachCues.length !== 0
        const runDebugger = new Promise<void>((resolve, reject) => {
            return childProcess.start({
                onStdout: (text: string): void => {
                    getLogger('debugConsole').info(text)
                    // If we have a timeout (as we do on debug) refresh the timeout as we receive text
                    params.timeout?.refresh()
                    this.logger.verbose('SAM: pid %d: stdout: %s', childProcess.pid(), removeAnsi(text))
                },
                onStderr: (text: string): void => {
                    getLogger('debugConsole').error(text)
                    // If we have a timeout (as we do on debug) refresh the timeout as we receive text
                    params.timeout?.refresh()
                    this.logger.verbose('SAM: pid %d: stderr: %s', childProcess.pid(), removeAnsi(text))
                    if (checkForCues) {
                        // Look for messages like "Waiting for debugger to attach" before returning back to caller
                        if (this.debuggerAttachCues.some(cue => text.includes(cue))) {
                            this.logger.verbose(
                                `SAM: pid ${childProcess.pid()}: local SAM app is ready for debugger to attach`
                            )
                            // Process will continue running, while user debugs it.
                            resolve()
                        }
                    }
                },
                onClose: (code: number, _: string): void => {
                    this.logger.verbose(`SAM: command exited (code: ${code}): ${childProcess}`)
<<<<<<< HEAD
                    ext.outputChannel.appendLine(
=======
                    // onStdout/onStderr may print partial lines. Force a newline
                    // to ensure "Command stopped" appears on its own line.
                    this.channelLogger.emitMessage('\n')
                    this.channelLogger.channel.appendLine(
>>>>>>> d940c660
                        localize('AWS.samcli.stopped', 'Command stopped: "{0}"', samCommandName)
                    )

                    // Process ended without emitting a known "cue" message.
                    // Possible causes:
                    // - User killed Docker or the process directly.
                    // - User manually attached before we found a "cue" message.
                    // - We need to update the list of "cue" messages.
                    if (code === 0) {
                        resolve()
                    } else if (code !== 0) {
                        reject(new Error(`"${samCommandName}" command stopped (error code: ${code})`))
                    }
                },
                onError: (error: Error): void => {
                    getLogger('channel').error(
                        localize('AWS.samcli.error', 'Error running command "{0}": {1}', samCommandName, error.message)
                    )
                    reject(error)
                },
            })
        }).then(() => {
            timeExpired = false
        })

        const awaitedPromises = params.timeout ? [runDebugger, params.timeout.timer] : [runDebugger]

        await Promise.race(awaitedPromises).catch(async () => {
            if (timeExpired) {
                getLogger('channel').error(
                    localize('AWS.samcli.timeout', 'Timeout while waiting for command: "{0}"', samCommandName)
                )
                if (!childProcess.stopped) {
                    childProcess.stop()
                }
                throw new Error(`Timeout while waiting for command: "${samCommandName}"`)
            }
        })

        return childProcess
    }
}

export interface SamCliLocalInvokeInvocationArguments {
    /**
     * The name of the resource in the SAM Template to be invoked.
     */
    templateResourceName: string
    /**
     * Location of the SAM Template to invoke locally against.
     */
    templatePath: string
    /**
     * Location of the file containing the Lambda Function event payload.
     */
    eventPath: string
    /**
     * Location of the file containing the environment variables to invoke the Lambda Function against.
     */
    environmentVariablePath: string
    /**
     * Environment variables set when invoking the SAM process (NOT passed to the Lambda).
     */
    environmentVariables?: NodeJS.ProcessEnv
    /**
     * When specified, starts the Lambda function container in debug mode and exposes this port on the local host.
     */
    debugPort?: string
    /**
     * Manages the sam cli execution.
     */
    invoker: SamLocalInvokeCommand
    /**
     * Specifies the name or id of an existing Docker network to Lambda Docker containers should connect to,
     * along with the default bridge network.
     * If not specified, the Lambda containers will only connect to the default bridge Docker network.
     */
    dockerNetwork?: string
    /**
     * - true: Do not pull the latest Docker image for Lambda runtime.
     * - false: Pull the latest Docker image if necessary
     */
    skipPullImage?: boolean
    /**
     * Host path to a debugger that will be mounted into the Lambda container.
     */
    debuggerPath?: string
    /**
     * Passed to be executed as the root process in the Lambda container
     */
    debugArgs?: string[]
    /**
     * Passed to be executed as the root process in the Lambda container
     */
    containerEnvFile?: string
    /**
     * parameter overrides specified in the `sam.template.parameters` field
     */
    parameterOverrides?: string[]
    /** SAM args specified by user (`sam.localArguments`). */
    extraArgs?: string[]
}

/**
 * Yet another `sam` CLI wrapper.
 */
export class SamCliLocalInvokeInvocation {
    private readonly invokerContext: SamCliProcessInvokerContext

    public constructor(private readonly args: SamCliLocalInvokeInvocationArguments) {
        this.args.skipPullImage = !!this.args.skipPullImage

        // Enterprise!
        this.invokerContext = new DefaultSamCliProcessInvokerContext()
    }

    public async execute(timeout?: Timeout): Promise<void> {
        await this.validate()

        const sam = await this.invokerContext.cliConfig.getOrDetectSamCli()
        if (!sam.path) {
            getLogger().warn('SAM CLI not found and not configured')
        } else if (sam.autoDetected) {
            getLogger().info('SAM CLI not configured, using SAM found at: %O', sam.path)
        }

        const samCommand = sam.path ? sam.path : 'sam'
        const invokeArgs = [
            'local',
            'invoke',
            ...(getLogger().logLevelEnabled('debug') ? ['--debug'] : []),
            this.args.templateResourceName,
            '--template',
            this.args.templatePath,
            '--event',
            this.args.eventPath,
            '--env-vars',
            this.args.environmentVariablePath,
        ]

        pushIf(invokeArgs, !!this.args.debugPort, '-d', this.args.debugPort!)
        pushIf(invokeArgs, !!this.args.dockerNetwork, '--docker-network', this.args.dockerNetwork!)
        pushIf(invokeArgs, !!this.args.skipPullImage, '--skip-pull-image')
        pushIf(invokeArgs, !!this.args.debuggerPath, '--debugger-path', this.args.debuggerPath!)
        pushIf(invokeArgs, !!this.args.debugArgs, '--debug-args', ...(this.args.debugArgs ?? []))
        pushIf(invokeArgs, !!this.args.containerEnvFile, '--container-env-vars', this.args.containerEnvFile)

        pushIf(
            invokeArgs,
            !!this.args.parameterOverrides && this.args.parameterOverrides.length > 0,
            '--parameter-overrides',
            ...(this.args.parameterOverrides ?? [])
        )
        invokeArgs.push(...(this.args.extraArgs ?? []))

        await this.args.invoker.invoke({
            options: {
                env: {
                    ...process.env,
                    ...this.args.environmentVariables,
                },
            },
            command: samCommand,
            args: invokeArgs,
            waitForCues: !!this.args.debugPort,
            timeout,
        })
    }

    protected async validate(): Promise<void> {
        if (!this.args.templateResourceName) {
            throw new Error('template resource name is missing or empty')
        }

        if (!(await fileExists(this.args.templatePath))) {
            throw new Error(`template path does not exist: ${this.args.templatePath}`)
        }

        if (!(await fileExists(this.args.eventPath))) {
            throw new Error(`event path does not exist: ${this.args.eventPath}`)
        }
    }
}<|MERGE_RESOLUTION|>--- conflicted
+++ resolved
@@ -89,14 +89,10 @@
                 },
                 onClose: (code: number, _: string): void => {
                     this.logger.verbose(`SAM: command exited (code: ${code}): ${childProcess}`)
-<<<<<<< HEAD
-                    ext.outputChannel.appendLine(
-=======
                     // onStdout/onStderr may print partial lines. Force a newline
                     // to ensure "Command stopped" appears on its own line.
-                    this.channelLogger.emitMessage('\n')
-                    this.channelLogger.channel.appendLine(
->>>>>>> d940c660
+                    ext.outputChannel.appendLine('')
+                    ext.outputChannel.appendLine(
                         localize('AWS.samcli.stopped', 'Command stopped: "{0}"', samCommandName)
                     )
 
